// Copyright (C) Parity Technologies and the various Polkadot contributors, see Contributions.md
// for a list of specific contributors.
// SPDX-License-Identifier: Apache-2.0

// Licensed under the Apache License, Version 2.0 (the "License");
// you may not use this file except in compliance with the License.
// You may obtain a copy of the License at
//
// http://www.apache.org/licenses/LICENSE-2.0
//
// Unless required by applicable law or agreed to in writing, software
// distributed under the License is distributed on an "AS IS" BASIS,
// WITHOUT WARRANTIES OR CONDITIONS OF ANY KIND, either express or implied.
// See the License for the specific language governing permissions and
// limitations under the License.

use crate::*;
use codec::{Decode, Encode};
use cumulus_pallet_parachain_system::RelaychainDataProvider;
use cumulus_primitives_core::relay_chain;
use frame_support::{
	parameter_types,
	traits::{
		fungible::{Balanced, Credit},
		OnUnbalanced,
	},
};
use pallet_broker::{CoreAssignment, CoreIndex, CoretimeInterface, PartsOf57600, RCBlockNumberOf};
use sp_runtime::traits::AccountIdConversion;
use xcm::latest::prelude::*;

/// A type containing the encoding of the coretime pallet in the Relay chain runtime. Used to
/// construct any remote calls. The codec index must correspond to the index of `Coretime` in the
/// `construct_runtime` of the Relay chain.
#[derive(Encode, Decode)]
enum RelayRuntimePallets {
	#[codec(index = 74)]
	Coretime(CoretimeProviderCalls),
}

/// Call encoding for the calls needed from the relay coretime pallet.
#[derive(Encode, Decode)]
enum CoretimeProviderCalls {
	#[codec(index = 1)]
	RequestCoreCount(CoreIndex),
	#[codec(index = 2)]
	RequestRevenueInfoAt(relay_chain::BlockNumber),
	#[codec(index = 3)]
	CreditAccount(AccountId, Balance),
	#[codec(index = 4)]
	AssignCore(
		CoreIndex,
		relay_chain::BlockNumber,
		Vec<(CoreAssignment, PartsOf57600)>,
		Option<relay_chain::BlockNumber>,
	),
}

parameter_types! {
	/// The holding account into which burnt funds will be moved at the point of sale. This will be
	/// burnt periodically.
	pub CoretimeBurnAccount: AccountId = PalletId(*b"py/ctbrn").into_account_truncating();
}

/// Burn revenue from coretime sales. See
/// [RFC-010](https://polkadot-fellows.github.io/RFCs/approved/0010-burn-coretime-revenue.html).
pub struct BurnRevenue;
impl OnUnbalanced<Credit<AccountId, Balances>> for BurnRevenue {
	fn on_nonzero_unbalanced(credit: Credit<AccountId, Balances>) {
		let _ = <Balances as Balanced<_>>::resolve(&CoretimeBurnAccount::get(), credit);
	}
}

parameter_types! {
	/// The revenue from on-demand coretime sales. This is distributed amonst those who contributed
	/// regions to the pool.
	pub storage CoretimeRevenue: Option<(BlockNumber, Balance)> = None;
}

/// Type that implements the [`CoretimeInterface`] for the allocation of Coretime. Meant to operate
/// from the parachain context. That is, the parachain provides a market (broker) for the sale of
/// coretime, but assumes a `CoretimeProvider` (i.e. a Relay Chain) to actually provide cores.
pub struct CoretimeAllocator;
impl CoretimeInterface for CoretimeAllocator {
	type AccountId = AccountId;
	type Balance = Balance;
	type RelayChainBlockNumberProvider = RelaychainDataProvider<Runtime>;

	fn request_core_count(count: CoreIndex) {
		use crate::coretime::CoretimeProviderCalls::RequestCoreCount;
		let request_core_count_call = RelayRuntimePallets::Coretime(RequestCoreCount(count));

		// Weight for `request_core_count` from Kusama runtime benchmarks:
		// `ref_time` = 7889000 + (3 * 25000000) + (1 * 100000000) = 182889000
		// `proof_size` = 1636
		// Add 5% to each component and round to 2 significant figures.
		let call_weight = Weight::from_parts(190_000_000, 1700);

		let message = Xcm(vec![
			Instruction::UnpaidExecution {
				weight_limit: WeightLimit::Unlimited,
				check_origin: None,
			},
			Instruction::Transact {
				origin_kind: OriginKind::Native,
				require_weight_at_most: call_weight,
				call: request_core_count_call.encode().into(),
			},
		]);

		match PolkadotXcm::send_xcm(Here, Location::parent(), message) {
			Ok(_) => log::debug!(
				target: "runtime::coretime",
				"Request to update schedulable cores sent successfully."
			),
			Err(e) => log::error!(
				target: "runtime::coretime",
				"Failed to send request to update schedulable cores: {:?}",
				e
			),
		}
	}

	fn request_revenue_info_at(when: RCBlockNumberOf<Self>) {
		use crate::coretime::CoretimeProviderCalls::RequestRevenueInfoAt;
		let _request_revenue_info_at_call =
			RelayRuntimePallets::Coretime(RequestRevenueInfoAt(when));

		log::debug!(
			target: "runtime::coretime",
			"`request_revenue` is unmiplemented on the relay."
		);
	}

	fn credit_account(who: Self::AccountId, amount: Self::Balance) {
		use crate::coretime::CoretimeProviderCalls::CreditAccount;
		let _credit_account_call = RelayRuntimePallets::Coretime(CreditAccount(who, amount));

		log::debug!(
			target: "runtime::coretime",
			"`credit_account` is unmiplemented on the relay."
		);
	}

	fn assign_core(
		core: CoreIndex,
		begin: RCBlockNumberOf<Self>,
		assignment: Vec<(CoreAssignment, PartsOf57600)>,
		end_hint: Option<RCBlockNumberOf<Self>>,
	) {
		use crate::coretime::CoretimeProviderCalls::AssignCore;
		let assign_core_call =
			RelayRuntimePallets::Coretime(AssignCore(core, begin, assignment, end_hint));

		// Weight for `assign_core` from Kusama runtime benchmarks:
		// `ref_time` = 10177115 + (1 * 25000000) + (2 * 100000000) + (80 * 13932) = 236291675
		// `proof_size` = 3612
		// Add 5% to each component and round to 2 significant figures.
		let call_weight = Weight::from_parts(248_000_000, 3800);

		let message = Xcm(vec![
			Instruction::UnpaidExecution {
				weight_limit: WeightLimit::Unlimited,
				check_origin: None,
			},
			Instruction::Transact {
				origin_kind: OriginKind::Native,
				require_weight_at_most: call_weight,
				call: assign_core_call.encode().into(),
			},
		]);

		match PolkadotXcm::send_xcm(Here, Location::parent(), message) {
			Ok(_) => log::debug!(
				target: "runtime::coretime",
				"Core assignment sent successfully."
			),
			Err(e) => log::error!(
				target: "runtime::coretime",
				"Core assignment failed to send: {:?}",
				e
			),
		}
	}

	fn check_notify_revenue_info() -> Option<(RCBlockNumberOf<Self>, Self::Balance)> {
		let revenue = CoretimeRevenue::get();
		CoretimeRevenue::set(&None);
		revenue
	}

	#[cfg(feature = "runtime-benchmarks")]
	fn ensure_notify_revenue_info(when: RCBlockNumberOf<Self>, revenue: Self::Balance) {
		CoretimeRevenue::set(&Some((when, revenue)));
	}
}

parameter_types! {
	pub const BrokerPalletId: PalletId = PalletId(*b"py/broke");
}

impl pallet_broker::Config for Runtime {
	type RuntimeEvent = RuntimeEvent;
	type Currency = Balances;
	type OnRevenue = BurnRevenue;
	#[cfg(feature = "fast-runtime")]
	type TimeslicePeriod = ConstU32<10>;
	#[cfg(not(feature = "fast-runtime"))]
	type TimeslicePeriod = ConstU32<80>;
	type MaxLeasedCores = ConstU32<50>;
	type MaxReservedCores = ConstU32<10>;
	type Coretime = CoretimeAllocator;
	type ConvertBalance = sp_runtime::traits::Identity;
	type WeightInfo = weights::pallet_broker::WeightInfo<Runtime>;
	type PalletId = BrokerPalletId;
	type AdminOrigin = EnsureRoot<AccountId>;
<<<<<<< HEAD
	type PriceAdapter = pallet_broker::CenterTargetPrice<Balance>; // FAIL-CI @donal please bring back the custom PriceAdapter. I remove all the tests for the
															   // custom PriceAdapter as well, probably needs to be reverted if you still want to use it.
=======
	type PriceAdapter = pallet_broker::CenterTargetPrice<Balance>;
>>>>>>> cbef935f
}<|MERGE_RESOLUTION|>--- conflicted
+++ resolved
@@ -214,10 +214,5 @@
 	type WeightInfo = weights::pallet_broker::WeightInfo<Runtime>;
 	type PalletId = BrokerPalletId;
 	type AdminOrigin = EnsureRoot<AccountId>;
-<<<<<<< HEAD
-	type PriceAdapter = pallet_broker::CenterTargetPrice<Balance>; // FAIL-CI @donal please bring back the custom PriceAdapter. I remove all the tests for the
-															   // custom PriceAdapter as well, probably needs to be reverted if you still want to use it.
-=======
 	type PriceAdapter = pallet_broker::CenterTargetPrice<Balance>;
->>>>>>> cbef935f
 }