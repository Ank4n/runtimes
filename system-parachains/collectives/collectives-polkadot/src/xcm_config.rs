--- conflicted
+++ resolved
@@ -217,11 +217,7 @@
 		DotLocation,
 		AccountId,
 		Balances,
-<<<<<<< HEAD
-		ResolveTo<StakingPotAccountId<Runtime>, Balances>,
-=======
 		ResolveTo<StakingPot, Balances>,
->>>>>>> 40ca0730
 	>;
 	type ResponseHandler = PolkadotXcm;
 	type AssetTrap = PolkadotXcm;
