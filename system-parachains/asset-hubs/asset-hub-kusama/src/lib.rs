// Copyright (C) Parity Technologies (UK) Ltd.
// SPDX-License-Identifier: Apache-2.0

// Licensed under the Apache License, Version 2.0 (the "License");
// you may not use this file except in compliance with the License.
// You may obtain a copy of the License at
//
// 	http://www.apache.org/licenses/LICENSE-2.0
//
// Unless required by applicable law or agreed to in writing, software
// distributed under the License is distributed on an "AS IS" BASIS,
// WITHOUT WARRANTIES OR CONDITIONS OF ANY KIND, either express or implied.
// See the License for the specific language governing permissions and
// limitations under the License.

//! # Asset Hub Kusama Runtime
//!
//! Asset Hub Kusama, formerly known as "Statemine", is the canary network for its Polkadot cousin.

#![cfg_attr(not(feature = "std"), no_std)]
#![recursion_limit = "256"]

// Make the WASM binary available.
#[cfg(feature = "std")]
include!(concat!(env!("OUT_DIR"), "/wasm_binary.rs"));

// Genesis preset configurations.
pub mod genesis_config_presets;
mod impls;
mod weights;
pub mod xcm_config;

use assets_common::{
	foreign_creators::ForeignCreators,
	local_and_foreign_assets::{LocalFromLeft, TargetFromLeft},
	matching::FromSiblingParachain,
	AssetIdForTrustBackedAssetsConvert,
};
use cumulus_pallet_parachain_system::RelayNumberMonotonicallyIncreases;
use cumulus_primitives_core::{AggregateMessageOrigin, ParaId};
use sp_api::impl_runtime_apis;
use sp_core::{crypto::KeyTypeId, OpaqueMetadata};
use sp_runtime::{
	create_runtime_str, generic, impl_opaque_keys,
	traits::{
		AccountIdConversion, AccountIdLookup, BlakeTwo256, Block as BlockT, ConvertInto, Verify,
	},
	transaction_validity::{TransactionSource, TransactionValidity},
	ApplyExtrinsicResult, Perbill, Permill,
};

use sp_std::prelude::*;
#[cfg(feature = "std")]
use sp_version::NativeVersion;
use sp_version::RuntimeVersion;

use codec::{Decode, Encode, MaxEncodedLen};
use frame_support::{
	construct_runtime,
	dispatch::DispatchClass,
	genesis_builder_helper::{build_state, get_preset},
	ord_parameter_types, parameter_types,
	traits::{
		fungible, fungibles, tokens::imbalance::ResolveAssetTo, AsEnsureOriginWithArg, ConstBool,
		ConstU128, ConstU32, ConstU64, ConstU8, EitherOfDiverse, InstanceFilter, TransformOrigin,
		WithdrawReasons,
	},
	weights::{ConstantMultiplier, Weight, WeightToFee as _},
	BoundedVec, PalletId,
};
use frame_system::{
	limits::{BlockLength, BlockWeights},
	EnsureRoot, EnsureSigned, EnsureSignedBy,
};
use pallet_nfts::PalletFeatures;
use parachains_common::{
	message_queue::*, AccountId, AssetIdForTrustBackedAssets, AuraId, Balance, BlockNumber, Hash,
	Header, Nonce, Signature,
};
use sp_runtime::RuntimeDebug;
pub use system_parachains_constants::SLOT_DURATION;
use system_parachains_constants::{
	kusama::{consensus::*, currency::*, fee::WeightToFee},
	AVERAGE_ON_INITIALIZE_RATIO, DAYS, HOURS, MAXIMUM_BLOCK_WEIGHT, NORMAL_DISPATCH_RATIO,
};
use xcm::{
	latest::prelude::{AssetId, BodyId},
	VersionedAssetId, VersionedAssets, VersionedLocation, VersionedXcm,
};
use xcm_config::{
	FellowshipLocation, ForeignAssetsConvertedConcreteId, ForeignCreatorsSovereignAccountOf,
	GovernanceLocation, KsmLocation, PoolAssetsConvertedConcreteId,
	TrustBackedAssetsConvertedConcreteId, TrustBackedAssetsPalletLocation,
};
use xcm_runtime_apis::{
	dry_run::{CallDryRunEffects, Error as XcmDryRunApiError, XcmDryRunEffects},
	fees::Error as XcmPaymentApiError,
};

#[cfg(any(feature = "std", test))]
pub use sp_runtime::BuildStorage;

// Polkadot imports
use pallet_xcm::{EnsureXcm, IsVoiceOfBody};
use polkadot_runtime_common::{BlockHashCount, SlowAdjustingFeeUpdate};

use weights::{BlockExecutionWeight, ExtrinsicBaseWeight, RocksDbWeight};

impl_opaque_keys! {
	pub struct SessionKeys {
		pub aura: Aura,
	}
}

#[cfg(feature = "state-trie-version-1")]
#[sp_version::runtime_version]
pub const VERSION: RuntimeVersion = RuntimeVersion {
	// Note: "statemine" is the legacy name for this chain. It has been renamed to
	// "asset-hub-kusama". Many wallets/tools depend on the `spec_name`, so it remains "statemine"
	// for the time being. Wallets/tools should update to treat "asset-hub-kusama" equally.
	spec_name: create_runtime_str!("statemine"),
	impl_name: create_runtime_str!("statemine"),
	authoring_version: 1,
	spec_version: 1_003_003,
	impl_version: 0,
	apis: RUNTIME_API_VERSIONS,
	transaction_version: 15,
	state_version: 1,
};

#[cfg(not(feature = "state-trie-version-1"))]
#[sp_version::runtime_version]
pub const VERSION: RuntimeVersion = RuntimeVersion {
	// Note: "statemine" is the legacy name for this change. It has been renamed to
	// "asset-hub-kusama". Many wallets/tools depend on the `spec_name`, so it remains "statemine"
	// for the time being. Wallets/tools should update to treat "asset-hub-kusama" equally.
	spec_name: create_runtime_str!("statemine"),
	impl_name: create_runtime_str!("statemine"),
	authoring_version: 1,
	spec_version: 1_003_003,
	impl_version: 0,
	apis: RUNTIME_API_VERSIONS,
	transaction_version: 15,
	state_version: 0,
};

/// The version information used to identify this runtime when compiled natively.
#[cfg(feature = "std")]
pub fn native_version() -> NativeVersion {
	NativeVersion { runtime_version: VERSION, can_author_with: Default::default() }
}

parameter_types! {
	pub const Version: RuntimeVersion = VERSION;
	pub RuntimeBlockLength: BlockLength =
		BlockLength::max_with_normal_ratio(5 * 1024 * 1024, NORMAL_DISPATCH_RATIO);
	pub RuntimeBlockWeights: BlockWeights = BlockWeights::builder()
		.base_block(BlockExecutionWeight::get())
		.for_class(DispatchClass::all(), |weights| {
			weights.base_extrinsic = ExtrinsicBaseWeight::get();
		})
		.for_class(DispatchClass::Normal, |weights| {
			weights.max_total = Some(NORMAL_DISPATCH_RATIO * MAXIMUM_BLOCK_WEIGHT);
		})
		.for_class(DispatchClass::Operational, |weights| {
			weights.max_total = Some(MAXIMUM_BLOCK_WEIGHT);
			// Operational transactions have some extra reserved space, so that they
			// are included even if block reached `MAXIMUM_BLOCK_WEIGHT`.
			weights.reserved = Some(
				MAXIMUM_BLOCK_WEIGHT - NORMAL_DISPATCH_RATIO * MAXIMUM_BLOCK_WEIGHT
			);
		})
		.avg_block_initialization(AVERAGE_ON_INITIALIZE_RATIO)
		.build_or_panic();
	pub const SS58Prefix: u8 = 2;
}

// Configure FRAME pallets to include in runtime.
impl frame_system::Config for Runtime {
	type BaseCallFilter = frame_support::traits::Everything;
	type BlockWeights = RuntimeBlockWeights;
	type BlockLength = RuntimeBlockLength;
	type AccountId = AccountId;
	type RuntimeCall = RuntimeCall;
	type Lookup = AccountIdLookup<AccountId, ()>;
	type Nonce = Nonce;
	type Hash = Hash;
	type Hashing = BlakeTwo256;
	type Block = Block;
	type RuntimeEvent = RuntimeEvent;
	type RuntimeTask = RuntimeTask;
	type RuntimeOrigin = RuntimeOrigin;
	type BlockHashCount = BlockHashCount;
	type DbWeight = RocksDbWeight;
	type Version = Version;
	type PalletInfo = PalletInfo;
	type OnNewAccount = ();
	type OnKilledAccount = ();
	type AccountData = pallet_balances::AccountData<Balance>;
	type SystemWeightInfo = weights::frame_system::WeightInfo<Runtime>;
	type SS58Prefix = SS58Prefix;
	type OnSetCode = cumulus_pallet_parachain_system::ParachainSetCode<Self>;
	type MaxConsumers = frame_support::traits::ConstU32<256>;
	type SingleBlockMigrations = ();
	type MultiBlockMigrator = ();
	type PreInherents = ();
	type PostInherents = ();
	type PostTransactions = ();
}

impl pallet_timestamp::Config for Runtime {
	/// A timestamp: milliseconds since the unix epoch.
	type Moment = u64;
	type OnTimestampSet = Aura;
	type MinimumPeriod = ConstU64<{ SLOT_DURATION / 2 }>;
	type WeightInfo = weights::pallet_timestamp::WeightInfo<Runtime>;
}

impl pallet_authorship::Config for Runtime {
	type FindAuthor = pallet_session::FindAccountFromAuthorIndex<Self, Aura>;
	type EventHandler = (CollatorSelection,);
}

parameter_types! {
	// This comes from system_parachains_constants::kusama::currency and is the ED for all system
	// parachains. For Asset Hub in particular, we set it to 1/10th of the amount.
	pub const ExistentialDeposit: Balance = SYSTEM_PARA_EXISTENTIAL_DEPOSIT / 10;
}

impl pallet_balances::Config for Runtime {
	type MaxLocks = ConstU32<50>;
	/// The type for recording an account's balance.
	type Balance = Balance;
	/// The ubiquitous event type.
	type RuntimeEvent = RuntimeEvent;
	type DustRemoval = ();
	type ExistentialDeposit = ExistentialDeposit;
	type AccountStore = System;
	type WeightInfo = weights::pallet_balances::WeightInfo<Runtime>;
	type MaxReserves = ConstU32<50>;
	type ReserveIdentifier = [u8; 8];
	type RuntimeHoldReason = RuntimeHoldReason;
	type RuntimeFreezeReason = RuntimeFreezeReason;
	type FreezeIdentifier = ();
	type MaxFreezes = ConstU32<0>;
}

parameter_types! {
	pub UnvestedFundsAllowedWithdrawReasons: WithdrawReasons =
		WithdrawReasons::except(WithdrawReasons::TRANSFER | WithdrawReasons::RESERVE);
}

impl pallet_vesting::Config for Runtime {
	type RuntimeEvent = RuntimeEvent;
	type Currency = Balances;
	type BlockNumberToBalance = ConvertInto;
	type MinVestedTransfer = ExistentialDeposit;
	type WeightInfo = weights::pallet_vesting::WeightInfo<Runtime>;
	type UnvestedFundsAllowedWithdrawReasons = UnvestedFundsAllowedWithdrawReasons;
	/// Note for wallets and implementers: This means that vesting schedules are evaluated with the
	/// block number of the Relay Chain, not the parachain. This is because with Coretime and Async
	/// Backing, parachain block numbers may not be a good proxy for time. Vesting schedules should
	/// be set accordingly.
	type BlockNumberProvider = cumulus_pallet_parachain_system::RelaychainDataProvider<Runtime>;
	const MAX_VESTING_SCHEDULES: u32 = 28;
}

parameter_types! {
	/// Relay Chain `TransactionByteFee` / 10
	pub const TransactionByteFee: Balance = system_parachains_constants::kusama::fee::TRANSACTION_BYTE_FEE;
	pub StakingPot: AccountId = CollatorSelection::account_id();
}

impl pallet_transaction_payment::Config for Runtime {
	type RuntimeEvent = RuntimeEvent;
	type OnChargeTransaction = impls::tx_payment::FungiblesAdapter<
		NativeAndAssets,
		KsmLocation,
		ResolveAssetTo<StakingPot, NativeAndAssets>,
	>;
	type WeightToFee = WeightToFee;
	type LengthToFee = ConstantMultiplier<Balance, TransactionByteFee>;
	type FeeMultiplierUpdate = SlowAdjustingFeeUpdate<Self>;
	type OperationalFeeMultiplier = ConstU8<5>;
}

parameter_types! {
	pub const AssetDeposit: Balance = system_para_deposit(1, 190);
	pub const AssetAccountDeposit: Balance = system_para_deposit(1, 16);
	pub const AssetsStringLimit: u32 = 50;
	/// Key = 32 bytes, Value = 36 bytes (32+1+1+1+1)
	// https://github.com/paritytech/substrate/blob/069917b/frame/assets/src/lib.rs#L257L271
	pub const MetadataDepositBase: Balance = system_para_deposit(1, 68);
	pub const MetadataDepositPerByte: Balance = system_para_deposit(0, 1);
}

/// We allow root to execute privileged asset operations.
pub type AssetsForceOrigin = EnsureRoot<AccountId>;

// Called "Trust Backed" assets because these are generally registered by some account, and users of
// the asset assume it has some claimed backing. The pallet is called `Assets` in
// `construct_runtime` to avoid breaking changes on storage reads.
pub type TrustBackedAssetsInstance = pallet_assets::Instance1;
type TrustBackedAssetsCall = pallet_assets::Call<Runtime, TrustBackedAssetsInstance>;
impl pallet_assets::Config<TrustBackedAssetsInstance> for Runtime {
	type RuntimeEvent = RuntimeEvent;
	type Balance = Balance;
	type AssetId = AssetIdForTrustBackedAssets;
	type AssetIdParameter = codec::Compact<AssetIdForTrustBackedAssets>;
	type Currency = Balances;
	type CreateOrigin = AsEnsureOriginWithArg<EnsureSigned<AccountId>>;
	type ForceOrigin = AssetsForceOrigin;
	type AssetDeposit = AssetDeposit;
	type MetadataDepositBase = MetadataDepositBase;
	type MetadataDepositPerByte = MetadataDepositPerByte;
	type ApprovalDeposit = ExistentialDeposit;
	type StringLimit = AssetsStringLimit;
	type Freezer = ();
	type Extra = ();
	type WeightInfo = weights::pallet_assets_local::WeightInfo<Runtime>;
	type CallbackHandle = pallet_assets::AutoIncAssetId<Runtime, TrustBackedAssetsInstance>;
	type AssetAccountDeposit = AssetAccountDeposit;
	type RemoveItemsLimit = frame_support::traits::ConstU32<1000>;
	#[cfg(feature = "runtime-benchmarks")]
	type BenchmarkHelper = ();
}

parameter_types! {
	pub const AssetConversionPalletId: PalletId = PalletId(*b"py/ascon");
	pub const LiquidityWithdrawalFee: Permill = Permill::from_percent(0);
	// Storage deposit for pool setup within asset conversion pallet
	// and pool's lp token creation within assets pallet.
	pub const PoolSetupFee: Balance = system_para_deposit(1, 4) + AssetDeposit::get();
}

ord_parameter_types! {
	pub const AssetConversionOrigin: sp_runtime::AccountId32 =
		AccountIdConversion::<sp_runtime::AccountId32>::into_account_truncating(&AssetConversionPalletId::get());
}

pub type PoolAssetsInstance = pallet_assets::Instance3;
impl pallet_assets::Config<PoolAssetsInstance> for Runtime {
	type RuntimeEvent = RuntimeEvent;
	type Balance = Balance;
	type RemoveItemsLimit = ConstU32<1000>;
	type AssetId = u32;
	type AssetIdParameter = u32;
	type Currency = Balances;
	type CreateOrigin =
		AsEnsureOriginWithArg<EnsureSignedBy<AssetConversionOrigin, sp_runtime::AccountId32>>;
	type ForceOrigin = AssetsForceOrigin;
	// Deposits are zero because creation/admin is limited to Asset Conversion pallet.
	type AssetDeposit = ConstU128<0>;
	type AssetAccountDeposit = AssetAccountDeposit;
	type MetadataDepositBase = ConstU128<0>;
	type MetadataDepositPerByte = ConstU128<0>;
	type ApprovalDeposit = ExistentialDeposit;
	type StringLimit = ConstU32<50>;
	type Freezer = ();
	type Extra = ();
	type WeightInfo = weights::pallet_assets_pool::WeightInfo<Runtime>;
	type CallbackHandle = ();
	#[cfg(feature = "runtime-benchmarks")]
	type BenchmarkHelper = ();
}

/// Union fungibles implementation for `Assets` and `ForeignAssets`.
pub type LocalAndForeignAssets = fungibles::UnionOf<
	Assets,
	ForeignAssets,
	LocalFromLeft<
		AssetIdForTrustBackedAssetsConvert<TrustBackedAssetsPalletLocation, xcm::v4::Location>,
		AssetIdForTrustBackedAssets,
		xcm::v4::Location,
	>,
	xcm::v4::Location,
	AccountId,
>;

/// Union fungibles implementation for [`LocalAndForeignAssets`] and `Balances`.
pub type NativeAndAssets = fungible::UnionOf<
	Balances,
	LocalAndForeignAssets,
	TargetFromLeft<KsmLocation, xcm::v4::Location>,
	xcm::v4::Location,
	AccountId,
>;

pub type PoolIdToAccountId =
	pallet_asset_conversion::AccountIdConverterNoSeed<(xcm::v4::Location, xcm::v4::Location)>;

impl pallet_asset_conversion::Config for Runtime {
	type RuntimeEvent = RuntimeEvent;
	type Balance = Balance;
	type HigherPrecisionBalance = sp_core::U256;
	type AssetKind = xcm::v4::Location;
	type Assets = NativeAndAssets;
	type PoolId = (Self::AssetKind, Self::AssetKind);
	type PoolLocator = pallet_asset_conversion::WithFirstAsset<
		KsmLocation,
		AccountId,
		Self::AssetKind,
		PoolIdToAccountId,
	>;
	type PoolAssetId = u32;
	type PoolAssets = PoolAssets;
	type PoolSetupFee = PoolSetupFee;
	type PoolSetupFeeAsset = KsmLocation;
	type PoolSetupFeeTarget = ResolveAssetTo<xcm_config::RelayTreasuryPalletAccount, Self::Assets>;
	type LiquidityWithdrawalFee = LiquidityWithdrawalFee;
	type LPFee = ConstU32<3>;
	type PalletId = AssetConversionPalletId;
	type MaxSwapPathLength = ConstU32<3>;
	type MintMinLiquidity = ConstU128<100>;
	type WeightInfo = weights::pallet_asset_conversion::WeightInfo<Runtime>;
	#[cfg(feature = "runtime-benchmarks")]
	type BenchmarkHelper = assets_common::benchmarks::AssetPairFactory<
		KsmLocation,
		parachain_info::Pallet<Runtime>,
		xcm_config::TrustBackedAssetsPalletIndex,
		xcm::v4::Location,
	>;
}

parameter_types! {
	// we just reuse the same deposits
	pub const ForeignAssetsAssetDeposit: Balance = AssetDeposit::get();
	pub const ForeignAssetsAssetAccountDeposit: Balance = AssetAccountDeposit::get();
	pub const ForeignAssetsAssetsStringLimit: u32 = AssetsStringLimit::get();
	pub const ForeignAssetsMetadataDepositBase: Balance = MetadataDepositBase::get();
	pub const ForeignAssetsMetadataDepositPerByte: Balance = MetadataDepositPerByte::get();
}

/// Assets managed by some foreign location.
///
/// Note: we do not declare a `ForeignAssetsCall` type, as this type is used in proxy definitions.
/// We assume that a foreign location would not want to set an individual, local account as a proxy
/// for the issuance of their assets. This issuance should be managed by the foreign location's
/// governance.
pub type ForeignAssetsInstance = pallet_assets::Instance2;
impl pallet_assets::Config<ForeignAssetsInstance> for Runtime {
	type RuntimeEvent = RuntimeEvent;
	type Balance = Balance;
	type AssetId = xcm::v4::Location;
	type AssetIdParameter = xcm::v4::Location;
	type Currency = Balances;
	type CreateOrigin = ForeignCreators<
		(
			FromSiblingParachain<parachain_info::Pallet<Runtime>, xcm::v4::Location>,
			xcm_config::bridging::to_polkadot::PolkadotOrEthereumAssetFromAssetHubPolkadot,
		),
		ForeignCreatorsSovereignAccountOf,
		AccountId,
		xcm::v4::Location,
	>;
	type ForceOrigin = AssetsForceOrigin;
	type AssetDeposit = ForeignAssetsAssetDeposit;
	type MetadataDepositBase = ForeignAssetsMetadataDepositBase;
	type MetadataDepositPerByte = ForeignAssetsMetadataDepositPerByte;
	type ApprovalDeposit = ExistentialDeposit;
	type StringLimit = ForeignAssetsAssetsStringLimit;
	type Freezer = ();
	type Extra = ();
	type WeightInfo = weights::pallet_assets_foreign::WeightInfo<Runtime>;
	type CallbackHandle = ();
	type AssetAccountDeposit = ForeignAssetsAssetAccountDeposit;
	type RemoveItemsLimit = frame_support::traits::ConstU32<1000>;
	#[cfg(feature = "runtime-benchmarks")]
	type BenchmarkHelper = xcm_config::XcmBenchmarkHelper;
}

parameter_types! {
	// One storage item; key size is 32; value is size 4+4+16+32 bytes = 56 bytes.
	pub const DepositBase: Balance = system_para_deposit(1, 88);
	// Additional storage item size of 32 bytes.
	pub const DepositFactor: Balance = system_para_deposit(0, 32);
	pub const MaxSignatories: u32 = 100;
}

impl pallet_multisig::Config for Runtime {
	type RuntimeEvent = RuntimeEvent;
	type RuntimeCall = RuntimeCall;
	type Currency = Balances;
	type DepositBase = DepositBase;
	type DepositFactor = DepositFactor;
	type MaxSignatories = MaxSignatories;
	type WeightInfo = weights::pallet_multisig::WeightInfo<Runtime>;
}

impl pallet_utility::Config for Runtime {
	type RuntimeEvent = RuntimeEvent;
	type RuntimeCall = RuntimeCall;
	type PalletsOrigin = OriginCaller;
	type WeightInfo = weights::pallet_utility::WeightInfo<Runtime>;
}

parameter_types! {
	// One storage item; key size 32, value size 8; .
	pub const ProxyDepositBase: Balance = system_para_deposit(1, 40);
	// Additional storage item size of 33 bytes.
	pub const ProxyDepositFactor: Balance = system_para_deposit(0, 33);
	pub const MaxProxies: u16 = 32;
	// One storage item; key size 32, value size 16
	pub const AnnouncementDepositBase: Balance = system_para_deposit(1, 48);
	pub const AnnouncementDepositFactor: Balance = system_para_deposit(0, 66);
	pub const MaxPending: u16 = 32;
}

/// The type used to represent the kinds of proxying allowed.
#[derive(
	Copy,
	Clone,
	Eq,
	PartialEq,
	Ord,
	PartialOrd,
	Encode,
	Decode,
	RuntimeDebug,
	MaxEncodedLen,
	scale_info::TypeInfo,
)]
pub enum ProxyType {
	/// Fully permissioned proxy. Can execute any call on behalf of _proxied_.
	Any,
	/// Can execute any call that does not transfer funds or assets.
	NonTransfer,
	/// Proxy with the ability to reject time-delay proxy announcements.
	CancelProxy,
	/// Assets proxy. Can execute any call from `assets`, **including asset transfers**.
	Assets,
	/// Owner proxy. Can execute calls related to asset ownership.
	AssetOwner,
	/// Asset manager. Can execute calls related to asset management.
	AssetManager,
	/// Collator selection proxy. Can execute calls related to collator selection mechanism.
	Collator,
}
impl Default for ProxyType {
	fn default() -> Self {
		Self::Any
	}
}

impl InstanceFilter<RuntimeCall> for ProxyType {
	fn filter(&self, c: &RuntimeCall) -> bool {
		match self {
			ProxyType::Any => true,
			ProxyType::NonTransfer => !matches!(
				c,
				RuntimeCall::Balances { .. } |
					RuntimeCall::Assets { .. } |
					RuntimeCall::NftFractionalization { .. } |
					RuntimeCall::Nfts { .. } |
					RuntimeCall::Uniques { .. } |
					// We allow calling `vest` and merging vesting schedules, but obviously not
					// vested transfers.
					RuntimeCall::Vesting(pallet_vesting::Call::vested_transfer { .. })
			),
			ProxyType::CancelProxy => matches!(
				c,
				RuntimeCall::Proxy(pallet_proxy::Call::reject_announcement { .. }) |
					RuntimeCall::Utility { .. } |
					RuntimeCall::Multisig { .. }
			),
			ProxyType::Assets => {
				matches!(
					c,
					RuntimeCall::Assets { .. } |
						RuntimeCall::Utility { .. } |
						RuntimeCall::Multisig { .. } |
						RuntimeCall::NftFractionalization { .. } |
						RuntimeCall::Nfts { .. } |
						RuntimeCall::Uniques { .. }
				)
			},
			ProxyType::AssetOwner => matches!(
				c,
				RuntimeCall::Assets(TrustBackedAssetsCall::create { .. }) |
					RuntimeCall::Assets(TrustBackedAssetsCall::start_destroy { .. }) |
					RuntimeCall::Assets(TrustBackedAssetsCall::destroy_accounts { .. }) |
					RuntimeCall::Assets(TrustBackedAssetsCall::destroy_approvals { .. }) |
					RuntimeCall::Assets(TrustBackedAssetsCall::finish_destroy { .. }) |
					RuntimeCall::Assets(TrustBackedAssetsCall::transfer_ownership { .. }) |
					RuntimeCall::Assets(TrustBackedAssetsCall::set_team { .. }) |
					RuntimeCall::Assets(TrustBackedAssetsCall::set_metadata { .. }) |
					RuntimeCall::Assets(TrustBackedAssetsCall::clear_metadata { .. }) |
					RuntimeCall::Assets(TrustBackedAssetsCall::set_min_balance { .. }) |
					RuntimeCall::Nfts(pallet_nfts::Call::create { .. }) |
					RuntimeCall::Nfts(pallet_nfts::Call::destroy { .. }) |
					RuntimeCall::Nfts(pallet_nfts::Call::redeposit { .. }) |
					RuntimeCall::Nfts(pallet_nfts::Call::transfer_ownership { .. }) |
					RuntimeCall::Nfts(pallet_nfts::Call::set_team { .. }) |
					RuntimeCall::Nfts(pallet_nfts::Call::set_collection_max_supply { .. }) |
					RuntimeCall::Nfts(pallet_nfts::Call::lock_collection { .. }) |
					RuntimeCall::Uniques(pallet_uniques::Call::create { .. }) |
					RuntimeCall::Uniques(pallet_uniques::Call::destroy { .. }) |
					RuntimeCall::Uniques(pallet_uniques::Call::transfer_ownership { .. }) |
					RuntimeCall::Uniques(pallet_uniques::Call::set_team { .. }) |
					RuntimeCall::Uniques(pallet_uniques::Call::set_metadata { .. }) |
					RuntimeCall::Uniques(pallet_uniques::Call::set_attribute { .. }) |
					RuntimeCall::Uniques(pallet_uniques::Call::set_collection_metadata { .. }) |
					RuntimeCall::Uniques(pallet_uniques::Call::clear_metadata { .. }) |
					RuntimeCall::Uniques(pallet_uniques::Call::clear_attribute { .. }) |
					RuntimeCall::Uniques(pallet_uniques::Call::clear_collection_metadata { .. }) |
					RuntimeCall::Uniques(pallet_uniques::Call::set_collection_max_supply { .. }) |
					RuntimeCall::Utility { .. } |
					RuntimeCall::Multisig { .. }
			),
			ProxyType::AssetManager => matches!(
				c,
				RuntimeCall::Assets(TrustBackedAssetsCall::mint { .. }) |
					RuntimeCall::Assets(TrustBackedAssetsCall::burn { .. }) |
					RuntimeCall::Assets(TrustBackedAssetsCall::freeze { .. }) |
					RuntimeCall::Assets(TrustBackedAssetsCall::block { .. }) |
					RuntimeCall::Assets(TrustBackedAssetsCall::thaw { .. }) |
					RuntimeCall::Assets(TrustBackedAssetsCall::freeze_asset { .. }) |
					RuntimeCall::Assets(TrustBackedAssetsCall::thaw_asset { .. }) |
					RuntimeCall::Assets(TrustBackedAssetsCall::touch_other { .. }) |
					RuntimeCall::Assets(TrustBackedAssetsCall::refund_other { .. }) |
					RuntimeCall::Nfts(pallet_nfts::Call::force_mint { .. }) |
					RuntimeCall::Nfts(pallet_nfts::Call::update_mint_settings { .. }) |
					RuntimeCall::Nfts(pallet_nfts::Call::mint_pre_signed { .. }) |
					RuntimeCall::Nfts(pallet_nfts::Call::set_attributes_pre_signed { .. }) |
					RuntimeCall::Nfts(pallet_nfts::Call::lock_item_transfer { .. }) |
					RuntimeCall::Nfts(pallet_nfts::Call::unlock_item_transfer { .. }) |
					RuntimeCall::Nfts(pallet_nfts::Call::lock_item_properties { .. }) |
					RuntimeCall::Nfts(pallet_nfts::Call::set_metadata { .. }) |
					RuntimeCall::Nfts(pallet_nfts::Call::clear_metadata { .. }) |
					RuntimeCall::Nfts(pallet_nfts::Call::set_collection_metadata { .. }) |
					RuntimeCall::Nfts(pallet_nfts::Call::clear_collection_metadata { .. }) |
					RuntimeCall::Uniques(pallet_uniques::Call::mint { .. }) |
					RuntimeCall::Uniques(pallet_uniques::Call::burn { .. }) |
					RuntimeCall::Uniques(pallet_uniques::Call::freeze { .. }) |
					RuntimeCall::Uniques(pallet_uniques::Call::thaw { .. }) |
					RuntimeCall::Uniques(pallet_uniques::Call::freeze_collection { .. }) |
					RuntimeCall::Uniques(pallet_uniques::Call::thaw_collection { .. }) |
					RuntimeCall::Utility { .. } |
					RuntimeCall::Multisig { .. }
			),
			ProxyType::Collator => matches!(
				c,
				RuntimeCall::CollatorSelection { .. } |
					RuntimeCall::Utility { .. } |
					RuntimeCall::Multisig { .. }
			),
		}
	}

	fn is_superset(&self, o: &Self) -> bool {
		match (self, o) {
			(x, y) if x == y => true,
			(ProxyType::Any, _) => true,
			(_, ProxyType::Any) => false,
			(ProxyType::Assets, ProxyType::AssetOwner) => true,
			(ProxyType::Assets, ProxyType::AssetManager) => true,
			(ProxyType::NonTransfer, ProxyType::Collator) => true,
			_ => false,
		}
	}
}

impl pallet_proxy::Config for Runtime {
	type RuntimeEvent = RuntimeEvent;
	type RuntimeCall = RuntimeCall;
	type Currency = Balances;
	type ProxyType = ProxyType;
	type ProxyDepositBase = ProxyDepositBase;
	type ProxyDepositFactor = ProxyDepositFactor;
	type MaxProxies = MaxProxies;
	type WeightInfo = weights::pallet_proxy::WeightInfo<Runtime>;
	type MaxPending = MaxPending;
	type CallHasher = BlakeTwo256;
	type AnnouncementDepositBase = AnnouncementDepositBase;
	type AnnouncementDepositFactor = AnnouncementDepositFactor;
}

parameter_types! {
	pub const ReservedXcmpWeight: Weight = MAXIMUM_BLOCK_WEIGHT.saturating_div(4);
	pub const ReservedDmpWeight: Weight = MAXIMUM_BLOCK_WEIGHT.saturating_div(4);
	pub const RelayOrigin: AggregateMessageOrigin = AggregateMessageOrigin::Parent;
}

impl cumulus_pallet_parachain_system::Config for Runtime {
	type RuntimeEvent = RuntimeEvent;
	type OnSystemEvent = ();
	type SelfParaId = parachain_info::Pallet<Runtime>;
	type DmpQueue = frame_support::traits::EnqueueWithOrigin<MessageQueue, RelayOrigin>;
	type ReservedDmpWeight = ReservedDmpWeight;
	type OutboundXcmpMessageSource = XcmpQueue;
	type XcmpMessageHandler = XcmpQueue;
	type ReservedXcmpWeight = ReservedXcmpWeight;
	type CheckAssociatedRelayNumber = RelayNumberMonotonicallyIncreases;
	type ConsensusHook = ConsensusHook;
	type WeightInfo = weights::cumulus_pallet_parachain_system::WeightInfo<Runtime>;
}

type ConsensusHook = cumulus_pallet_aura_ext::FixedVelocityConsensusHook<
	Runtime,
	RELAY_CHAIN_SLOT_DURATION_MILLIS,
	BLOCK_PROCESSING_VELOCITY,
	UNINCLUDED_SEGMENT_CAPACITY,
>;

impl parachain_info::Config for Runtime {}

parameter_types! {
	pub MessageQueueServiceWeight: Weight = Perbill::from_percent(35) * RuntimeBlockWeights::get().max_block;
	pub MessageQueueIdleServiceWeight: Weight = Perbill::from_percent(20) * RuntimeBlockWeights::get().max_block;
}

impl pallet_message_queue::Config for Runtime {
	type RuntimeEvent = RuntimeEvent;
	type WeightInfo = weights::pallet_message_queue::WeightInfo<Runtime>;
	#[cfg(feature = "runtime-benchmarks")]
	type MessageProcessor =
		pallet_message_queue::mock_helpers::NoopMessageProcessor<AggregateMessageOrigin>;
	#[cfg(not(feature = "runtime-benchmarks"))]
	type MessageProcessor = xcm_builder::ProcessXcmMessage<
		AggregateMessageOrigin,
		xcm_executor::XcmExecutor<xcm_config::XcmConfig>,
		RuntimeCall,
	>;
	type Size = u32;
	// The XCMP queue pallet is only ever able to handle the `Sibling(ParaId)` origin:
	type QueueChangeHandler = NarrowOriginToSibling<XcmpQueue>;
	type QueuePausedQuery = NarrowOriginToSibling<XcmpQueue>;
	type HeapSize = sp_core::ConstU32<{ 64 * 1024 }>;
	type MaxStale = sp_core::ConstU32<8>;
	type ServiceWeight = MessageQueueServiceWeight;
	type IdleMaxServiceWeight = MessageQueueIdleServiceWeight;
}

impl cumulus_pallet_aura_ext::Config for Runtime {}

parameter_types! {
	// Fellows pluralistic body.
	pub const FellowsBodyId: BodyId = BodyId::Technical;
	/// The asset ID for the asset that we use to pay for message delivery fees.
	pub FeeAssetId: AssetId = AssetId(xcm_config::KsmLocation::get());
	/// The base fee for the message delivery fees.
	pub const ToSiblingBaseDeliveryFee: u128 = CENTS.saturating_mul(3);
	pub const ToParentBaseDeliveryFee: u128 = CENTS.saturating_mul(3);
}

pub type PriceForSiblingParachainDelivery = polkadot_runtime_common::xcm_sender::ExponentialPrice<
	FeeAssetId,
	ToSiblingBaseDeliveryFee,
	TransactionByteFee,
	XcmpQueue,
>;
pub type PriceForParentDelivery = polkadot_runtime_common::xcm_sender::ExponentialPrice<
	FeeAssetId,
	ToParentBaseDeliveryFee,
	TransactionByteFee,
	ParachainSystem,
>;

impl cumulus_pallet_xcmp_queue::Config for Runtime {
	type RuntimeEvent = RuntimeEvent;
	type ChannelInfo = ParachainSystem;
	type VersionWrapper = PolkadotXcm;
	// Enqueue XCMP messages from siblings for later processing.
	type XcmpQueue = TransformOrigin<MessageQueue, AggregateMessageOrigin, ParaId, ParaIdToSibling>;
	type MaxActiveOutboundChannels = ConstU32<128>;
	// Most on-chain HRMP channels are configured to use 102400 bytes of max message size, so we
	// need to set the page size larger than that until we reduce the channel size on-chain.
	type MaxPageSize = ConstU32<{ 103 * 1024 }>;
	type MaxInboundSuspended = sp_core::ConstU32<1_000>;
	type ControllerOrigin = EitherOfDiverse<
		EnsureRoot<AccountId>,
		EnsureXcm<IsVoiceOfBody<FellowshipLocation, FellowsBodyId>>,
	>;
	type ControllerOriginConverter = xcm_config::XcmOriginToTransactDispatchOrigin;
	type WeightInfo = weights::cumulus_pallet_xcmp_queue::WeightInfo<Runtime>;
	type PriceForSiblingDelivery = PriceForSiblingParachainDelivery;
}

impl cumulus_pallet_xcmp_queue::migration::v5::V5Config for Runtime {
	// This must be the same as the `ChannelInfo` from the `Config`:
	type ChannelList = ParachainSystem;
}

parameter_types! {
	pub const Period: u32 = 6 * HOURS;
	pub const Offset: u32 = 0;
}

impl pallet_session::Config for Runtime {
	type RuntimeEvent = RuntimeEvent;
	type ValidatorId = <Self as frame_system::Config>::AccountId;
	// we don't have stash and controller, thus we don't need the convert as well.
	type ValidatorIdOf = pallet_collator_selection::IdentityCollator;
	type ShouldEndSession = pallet_session::PeriodicSessions<Period, Offset>;
	type NextSessionRotation = pallet_session::PeriodicSessions<Period, Offset>;
	type SessionManager = CollatorSelection;
	// Essentially just Aura, but let's be pedantic.
	type SessionHandler = <SessionKeys as sp_runtime::traits::OpaqueKeys>::KeyTypeIdProviders;
	type Keys = SessionKeys;
	type WeightInfo = weights::pallet_session::WeightInfo<Runtime>;
}

impl pallet_aura::Config for Runtime {
	type AuthorityId = AuraId;
	type DisabledValidators = ();
	type MaxAuthorities = ConstU32<100_000>;
	type AllowMultipleBlocksPerSlot = ConstBool<false>;
	type SlotDuration = ConstU64<SLOT_DURATION>;
}

parameter_types! {
	pub const PotId: PalletId = PalletId(*b"PotStake");
	pub const SessionLength: BlockNumber = 6 * HOURS;
	// StakingAdmin pluralistic body.
	pub const StakingAdminBodyId: BodyId = BodyId::Defense;
}

/// We allow root and the `StakingAdmin` to execute privileged collator selection operations.
pub type CollatorSelectionUpdateOrigin = EitherOfDiverse<
	EnsureRoot<AccountId>,
	EnsureXcm<IsVoiceOfBody<GovernanceLocation, StakingAdminBodyId>>,
>;

impl pallet_collator_selection::Config for Runtime {
	type RuntimeEvent = RuntimeEvent;
	type Currency = Balances;
	type UpdateOrigin = CollatorSelectionUpdateOrigin;
	type PotId = PotId;
	type MaxCandidates = ConstU32<100>;
	type MinEligibleCollators = ConstU32<4>;
	type MaxInvulnerables = ConstU32<20>;
	// should be a multiple of session or things will get inconsistent
	type KickThreshold = Period;
	type ValidatorId = <Self as frame_system::Config>::AccountId;
	type ValidatorIdOf = pallet_collator_selection::IdentityCollator;
	type ValidatorRegistration = Session;
	type WeightInfo = weights::pallet_collator_selection::WeightInfo<Runtime>;
}

impl pallet_asset_conversion_tx_payment::Config for Runtime {
	type RuntimeEvent = RuntimeEvent;
<<<<<<< HEAD
	type AssetId = xcm::v3::Location;
	type OnChargeAssetTransaction = pallet_asset_conversion_tx_payment::SwapAssetAdapter<
		KsmLocationV3,
		NativeAndAssets,
		AssetConversion,
		ResolveAssetTo<StakingPot, NativeAndAssets>,
	>;
=======
	type Fungibles = LocalAndForeignAssets;
	type OnChargeAssetTransaction =
		impls::tx_payment::SwapCreditAdapter<KsmLocation, AssetConversion>;
>>>>>>> 21f767da
}

parameter_types! {
	pub const UniquesCollectionDeposit: Balance = UNITS / 10; // 1 / 10 UNIT deposit to create a collection
	pub const UniquesItemDeposit: Balance = UNITS / 1_000; // 1 / 1000 UNIT deposit to mint an item
	pub const UniquesMetadataDepositBase: Balance = system_para_deposit(1, 129);
	pub const UniquesAttributeDepositBase: Balance = system_para_deposit(1, 0);
	pub const UniquesDepositPerByte: Balance = system_para_deposit(0, 1);
}

impl pallet_uniques::Config for Runtime {
	type RuntimeEvent = RuntimeEvent;
	type CollectionId = u32;
	type ItemId = u32;
	type Currency = Balances;
	type ForceOrigin = AssetsForceOrigin;
	type CollectionDeposit = UniquesCollectionDeposit;
	type ItemDeposit = UniquesItemDeposit;
	type MetadataDepositBase = UniquesMetadataDepositBase;
	type AttributeDepositBase = UniquesAttributeDepositBase;
	type DepositPerByte = UniquesDepositPerByte;
	type StringLimit = ConstU32<128>;
	type KeyLimit = ConstU32<32>;
	type ValueLimit = ConstU32<64>;
	type WeightInfo = weights::pallet_uniques::WeightInfo<Runtime>;
	#[cfg(feature = "runtime-benchmarks")]
	type Helper = ();
	type CreateOrigin = AsEnsureOriginWithArg<EnsureSigned<AccountId>>;
	type Locker = ();
}

parameter_types! {
	pub const NftFractionalizationPalletId: PalletId = PalletId(*b"fraction");
	pub NewAssetSymbol: BoundedVec<u8, AssetsStringLimit> = (*b"FRAC").to_vec().try_into().unwrap();
	pub NewAssetName: BoundedVec<u8, AssetsStringLimit> = (*b"Frac").to_vec().try_into().unwrap();
}

impl pallet_nft_fractionalization::Config for Runtime {
	type RuntimeEvent = RuntimeEvent;
	type Deposit = AssetDeposit;
	type Currency = Balances;
	type NewAssetSymbol = NewAssetSymbol;
	type NewAssetName = NewAssetName;
	type StringLimit = AssetsStringLimit;
	type NftCollectionId = <Self as pallet_nfts::Config>::CollectionId;
	type NftId = <Self as pallet_nfts::Config>::ItemId;
	type AssetBalance = <Self as pallet_balances::Config>::Balance;
	type AssetId = <Self as pallet_assets::Config<TrustBackedAssetsInstance>>::AssetId;
	type Assets = Assets;
	type Nfts = Nfts;
	type PalletId = NftFractionalizationPalletId;
	type WeightInfo = weights::pallet_nft_fractionalization::WeightInfo<Runtime>;
	type RuntimeHoldReason = RuntimeHoldReason;
	#[cfg(feature = "runtime-benchmarks")]
	type BenchmarkHelper = ();
}

parameter_types! {
	pub NftsPalletFeatures: PalletFeatures = PalletFeatures::all_enabled();
	pub const NftsMaxDeadlineDuration: BlockNumber = 12 * 30 * DAYS;
	// re-use the Uniques deposits
	pub const NftsCollectionDeposit: Balance = system_para_deposit(1, 130);
	pub const NftsItemDeposit: Balance = system_para_deposit(1, 164) / 40;
	pub const NftsMetadataDepositBase: Balance = system_para_deposit(1, 129) / 10;
	pub const NftsAttributeDepositBase: Balance = system_para_deposit(1, 0) / 10;
	pub const NftsDepositPerByte: Balance = system_para_deposit(0, 1);
}

impl pallet_nfts::Config for Runtime {
	type RuntimeEvent = RuntimeEvent;
	type CollectionId = u32;
	type ItemId = u32;
	type Currency = Balances;
	type CreateOrigin = AsEnsureOriginWithArg<EnsureSigned<AccountId>>;
	type ForceOrigin = AssetsForceOrigin;
	type Locker = ();
	type CollectionDeposit = NftsCollectionDeposit;
	type ItemDeposit = NftsItemDeposit;
	type MetadataDepositBase = NftsMetadataDepositBase;
	type AttributeDepositBase = NftsAttributeDepositBase;
	type DepositPerByte = NftsDepositPerByte;
	type StringLimit = ConstU32<256>;
	type KeyLimit = ConstU32<64>;
	type ValueLimit = ConstU32<256>;
	type ApprovalsLimit = ConstU32<20>;
	type ItemAttributesApprovalsLimit = ConstU32<30>;
	type MaxTips = ConstU32<10>;
	type MaxDeadlineDuration = NftsMaxDeadlineDuration;
	type MaxAttributesPerCall = ConstU32<10>;
	type Features = NftsPalletFeatures;
	type OffchainSignature = Signature;
	type OffchainPublic = <Signature as Verify>::Signer;
	type WeightInfo = weights::pallet_nfts::WeightInfo<Runtime>;
	#[cfg(feature = "runtime-benchmarks")]
	type Helper = ();
}

/// XCM router instance to BridgeHub with bridging capabilities for `Polkadot` global
/// consensus with dynamic fees and back-pressure.
pub type ToPolkadotXcmRouterInstance = pallet_xcm_bridge_hub_router::Instance1;
impl pallet_xcm_bridge_hub_router::Config<ToPolkadotXcmRouterInstance> for Runtime {
	type RuntimeEvent = RuntimeEvent;
	type WeightInfo = weights::pallet_xcm_bridge_hub_router::WeightInfo<Runtime>;

	type UniversalLocation = xcm_config::UniversalLocation;
	type BridgedNetworkId = xcm_config::bridging::to_polkadot::PolkadotNetwork;
	type Bridges = xcm_config::bridging::NetworkExportTable;
	type DestinationVersion = PolkadotXcm;

	type SiblingBridgeHubLocation = xcm_config::bridging::SiblingBridgeHub;

	type ToBridgeHubSender = XcmpQueue;
	type ByteFee = xcm_config::bridging::XcmBridgeHubRouterByteFee;
	type FeeAsset = xcm_config::bridging::XcmBridgeHubRouterFeeAssetId;
	type LocalXcmChannelManager =
		cumulus_pallet_xcmp_queue::bridging::InAndOutXcmpChannelStatusProvider<Runtime>;
}

// Create the runtime by composing the FRAME pallets that were previously configured.
construct_runtime!(
	pub enum Runtime
	{
		// System support stuff.
		System: frame_system = 0,
		ParachainSystem: cumulus_pallet_parachain_system = 1,
		// RandomnessCollectiveFlip = 2 removed
		Timestamp: pallet_timestamp = 3,
		ParachainInfo: parachain_info = 4,

		// Monetary stuff.
		Balances: pallet_balances = 10,
		TransactionPayment: pallet_transaction_payment = 11,
		AssetTxPayment: pallet_asset_conversion_tx_payment = 13,
		Vesting: pallet_vesting = 14,

		// Collator support. the order of these 5 are important and shall not change.
		Authorship: pallet_authorship = 20,
		CollatorSelection: pallet_collator_selection = 21,
		Session: pallet_session = 22,
		Aura: pallet_aura = 23,
		AuraExt: cumulus_pallet_aura_ext = 24,

		// XCM helpers.
		XcmpQueue: cumulus_pallet_xcmp_queue = 30,
		PolkadotXcm: pallet_xcm = 31,
		CumulusXcm: cumulus_pallet_xcm = 32,
		// DmpQueue = 33
		ToPolkadotXcmRouter: pallet_xcm_bridge_hub_router::<Instance1> = 34,
		MessageQueue: pallet_message_queue = 35,

		// Handy utilities.
		Utility: pallet_utility = 40,
		Multisig: pallet_multisig = 41,
		Proxy: pallet_proxy = 42,

		// The main stage.
		Assets: pallet_assets::<Instance1> = 50,
		Uniques: pallet_uniques = 51,
		Nfts: pallet_nfts = 52,
		ForeignAssets: pallet_assets::<Instance2> = 53,
		NftFractionalization: pallet_nft_fractionalization = 54,

		PoolAssets: pallet_assets::<Instance3> = 55,
		AssetConversion: pallet_asset_conversion = 56,

		#[cfg(feature = "state-trie-version-1")]
		StateTrieMigration: pallet_state_trie_migration = 70,
	}
);

/// The address format for describing accounts.
pub type Address = sp_runtime::MultiAddress<AccountId, ()>;
/// Block type as expected by this runtime.
pub type Block = generic::Block<Header, UncheckedExtrinsic>;
/// A Block signed with a Justification
pub type SignedBlock = generic::SignedBlock<Block>;
/// BlockId type as expected by this runtime.
pub type BlockId = generic::BlockId<Block>;
/// The SignedExtension to the basic transaction logic.
pub type SignedExtra = (
	frame_system::CheckNonZeroSender<Runtime>,
	frame_system::CheckSpecVersion<Runtime>,
	frame_system::CheckTxVersion<Runtime>,
	frame_system::CheckGenesis<Runtime>,
	frame_system::CheckEra<Runtime>,
	frame_system::CheckNonce<Runtime>,
	frame_system::CheckWeight<Runtime>,
	pallet_asset_conversion_tx_payment::ChargeAssetTxPayment<Runtime>,
	frame_metadata_hash_extension::CheckMetadataHash<Runtime>,
);
/// Unchecked extrinsic type as expected by this runtime.
pub type UncheckedExtrinsic =
	generic::UncheckedExtrinsic<Address, RuntimeCall, Signature, SignedExtra>;

/// Migrations to apply on runtime upgrade.
pub type Migrations = (
	// unreleased and/or un-applied
	cumulus_pallet_xcmp_queue::migration::v5::MigrateV4ToV5<Runtime>,
	pallet_assets::migration::next_asset_id::SetNextAssetId<
		ConstU32<50_000_000>,
		Runtime,
		TrustBackedAssetsInstance,
	>,
	// permanent
	pallet_xcm::migration::MigrateToLatestXcmVersion<Runtime>,
);

/// Executive: handles dispatch to the various modules.
pub type Executive = frame_executive::Executive<
	Runtime,
	Block,
	frame_system::ChainContext<Runtime>,
	Runtime,
	AllPalletsWithSystem,
	Migrations,
>;

#[cfg(feature = "runtime-benchmarks")]
mod benches {
	frame_benchmarking::define_benchmarks!(
		[frame_system, SystemBench::<Runtime>]
		[pallet_assets, Local]
		[pallet_assets, Foreign]
		[pallet_assets, Pool]
		[pallet_asset_conversion, AssetConversion]
		[pallet_balances, Balances]
		[pallet_message_queue, MessageQueue]
		[pallet_multisig, Multisig]
		[pallet_nft_fractionalization, NftFractionalization]
		[pallet_nfts, Nfts]
		[pallet_proxy, Proxy]
		[pallet_session, SessionBench::<Runtime>]
		[pallet_uniques, Uniques]
		[pallet_utility, Utility]
		[pallet_vesting, Vesting]
		[pallet_timestamp, Timestamp]
		[pallet_collator_selection, CollatorSelection]
		[cumulus_pallet_parachain_system, ParachainSystem]
		[cumulus_pallet_xcmp_queue, XcmpQueue]
		// XCM
		[pallet_xcm, PalletXcmExtrinsiscsBenchmark::<Runtime>]
		// Bridges
		[pallet_xcm_bridge_hub_router, ToPolkadot]
		// NOTE: Make sure you point to the individual modules below.
		[pallet_xcm_benchmarks::fungible, XcmBalances]
		[pallet_xcm_benchmarks::generic, XcmGeneric]
	);
}

impl_runtime_apis! {
	impl sp_consensus_aura::AuraApi<Block, AuraId> for Runtime {
		fn slot_duration() -> sp_consensus_aura::SlotDuration {
			sp_consensus_aura::SlotDuration::from_millis(SLOT_DURATION)
		}

		fn authorities() -> Vec<AuraId> {
			pallet_aura::Authorities::<Runtime>::get().into_inner()
		}
	}

	impl cumulus_primitives_aura::AuraUnincludedSegmentApi<Block> for Runtime {
		fn can_build_upon(
			included_hash: <Block as BlockT>::Hash,
			slot: cumulus_primitives_aura::Slot,
		) -> bool {
			ConsensusHook::can_build_upon(included_hash, slot)
		}
	}

	impl sp_api::Core<Block> for Runtime {
		fn version() -> RuntimeVersion {
			VERSION
		}

		fn execute_block(block: Block) {
			Executive::execute_block(block)
		}

		fn initialize_block(header: &<Block as BlockT>::Header) -> sp_runtime::ExtrinsicInclusionMode {
			Executive::initialize_block(header)
		}
	}

	impl sp_api::Metadata<Block> for Runtime {
		fn metadata() -> OpaqueMetadata {
			OpaqueMetadata::new(Runtime::metadata().into())
		}

		fn metadata_at_version(version: u32) -> Option<OpaqueMetadata> {
			Runtime::metadata_at_version(version)
		}

		fn metadata_versions() -> sp_std::vec::Vec<u32> {
			Runtime::metadata_versions()
		}
	}

	impl sp_block_builder::BlockBuilder<Block> for Runtime {
		fn apply_extrinsic(extrinsic: <Block as BlockT>::Extrinsic) -> ApplyExtrinsicResult {
			Executive::apply_extrinsic(extrinsic)
		}

		fn finalize_block() -> <Block as BlockT>::Header {
			Executive::finalize_block()
		}

		fn inherent_extrinsics(data: sp_inherents::InherentData) -> Vec<<Block as BlockT>::Extrinsic> {
			data.create_extrinsics()
		}

		fn check_inherents(
			block: Block,
			data: sp_inherents::InherentData,
		) -> sp_inherents::CheckInherentsResult {
			data.check_extrinsics(&block)
		}
	}

	impl sp_transaction_pool::runtime_api::TaggedTransactionQueue<Block> for Runtime {
		fn validate_transaction(
			source: TransactionSource,
			tx: <Block as BlockT>::Extrinsic,
			block_hash: <Block as BlockT>::Hash,
		) -> TransactionValidity {
			Executive::validate_transaction(source, tx, block_hash)
		}
	}

	impl sp_offchain::OffchainWorkerApi<Block> for Runtime {
		fn offchain_worker(header: &<Block as BlockT>::Header) {
			Executive::offchain_worker(header)
		}
	}

	impl sp_session::SessionKeys<Block> for Runtime {
		fn generate_session_keys(seed: Option<Vec<u8>>) -> Vec<u8> {
			SessionKeys::generate(seed)
		}

		fn decode_session_keys(
			encoded: Vec<u8>,
		) -> Option<Vec<(Vec<u8>, KeyTypeId)>> {
			SessionKeys::decode_into_raw_public_keys(&encoded)
		}
	}

	impl frame_system_rpc_runtime_api::AccountNonceApi<Block, AccountId, Nonce> for Runtime {
		fn account_nonce(account: AccountId) -> Nonce {
			System::account_nonce(account)
		}
	}

	impl pallet_asset_conversion::AssetConversionApi<
		Block,
		Balance,
		xcm::v4::Location,
	> for Runtime
	{
		fn quote_price_exact_tokens_for_tokens(asset1: xcm::v4::Location, asset2: xcm::v4::Location, amount: Balance, include_fee: bool) -> Option<Balance> {
			AssetConversion::quote_price_exact_tokens_for_tokens(asset1, asset2, amount, include_fee)
		}

		fn quote_price_tokens_for_exact_tokens(asset1: xcm::v4::Location, asset2: xcm::v4::Location, amount: Balance, include_fee: bool) -> Option<Balance> {
			AssetConversion::quote_price_tokens_for_exact_tokens(asset1, asset2, amount, include_fee)
		}

		fn get_reserves(asset1: xcm::v4::Location, asset2: xcm::v4::Location) -> Option<(Balance, Balance)> {
			AssetConversion::get_reserves(asset1, asset2).ok()
		}
	}

	impl pallet_transaction_payment_rpc_runtime_api::TransactionPaymentApi<Block, Balance> for Runtime {
		fn query_info(
			uxt: <Block as BlockT>::Extrinsic,
			len: u32,
		) -> pallet_transaction_payment_rpc_runtime_api::RuntimeDispatchInfo<Balance> {
			TransactionPayment::query_info(uxt, len)
		}
		fn query_fee_details(
			uxt: <Block as BlockT>::Extrinsic,
			len: u32,
		) -> pallet_transaction_payment::FeeDetails<Balance> {
			TransactionPayment::query_fee_details(uxt, len)
		}
		fn query_weight_to_fee(weight: Weight) -> Balance {
			TransactionPayment::weight_to_fee(weight)
		}
		fn query_length_to_fee(length: u32) -> Balance {
			TransactionPayment::length_to_fee(length)
		}
	}

	impl pallet_transaction_payment_rpc_runtime_api::TransactionPaymentCallApi<Block, Balance, RuntimeCall>
		for Runtime
	{
		fn query_call_info(
			call: RuntimeCall,
			len: u32,
		) -> pallet_transaction_payment::RuntimeDispatchInfo<Balance> {
			TransactionPayment::query_call_info(call, len)
		}
		fn query_call_fee_details(
			call: RuntimeCall,
			len: u32,
		) -> pallet_transaction_payment::FeeDetails<Balance> {
			TransactionPayment::query_call_fee_details(call, len)
		}
		fn query_weight_to_fee(weight: Weight) -> Balance {
			TransactionPayment::weight_to_fee(weight)
		}
		fn query_length_to_fee(length: u32) -> Balance {
			TransactionPayment::length_to_fee(length)
		}
	}

	impl xcm_runtime_apis::fees::XcmPaymentApi<Block> for Runtime {
		fn query_acceptable_payment_assets(xcm_version: xcm::Version) -> Result<Vec<VersionedAssetId>, XcmPaymentApiError> {
			let acceptable_assets = vec![AssetId(xcm_config::KsmLocation::get())];
			PolkadotXcm::query_acceptable_payment_assets(xcm_version, acceptable_assets)
		}

		fn query_weight_to_asset_fee(weight: Weight, asset: VersionedAssetId) -> Result<u128, XcmPaymentApiError> {
			match asset.try_as::<AssetId>() {
				Ok(asset_id) if asset_id.0 == xcm_config::KsmLocation::get() => {
					// for native token
					Ok(WeightToFee::weight_to_fee(&weight))
				},
				Ok(asset_id) => {
					log::trace!(target: "xcm::xcm_runtime_apis", "query_weight_to_asset_fee - unhandled asset_id: {asset_id:?}!");
					Err(XcmPaymentApiError::AssetNotFound)
				},
				Err(_) => {
					log::trace!(target: "xcm::xcm_runtime_apis", "query_weight_to_asset_fee - failed to convert asset: {asset:?}!");
					Err(XcmPaymentApiError::VersionedConversionFailed)
				}
			}
		}

		fn query_xcm_weight(message: VersionedXcm<()>) -> Result<Weight, XcmPaymentApiError> {
			PolkadotXcm::query_xcm_weight(message)
		}

		fn query_delivery_fees(destination: VersionedLocation, message: VersionedXcm<()>) -> Result<VersionedAssets, XcmPaymentApiError> {
			PolkadotXcm::query_delivery_fees(destination, message)
		}
	}

	impl xcm_runtime_apis::dry_run::DryRunApi<Block, RuntimeCall, RuntimeEvent, OriginCaller> for Runtime {
		fn dry_run_call(origin: OriginCaller, call: RuntimeCall) -> Result<CallDryRunEffects<RuntimeEvent>, XcmDryRunApiError> {
			PolkadotXcm::dry_run_call::<Runtime, xcm_config::XcmRouter, OriginCaller, RuntimeCall>(origin, call)
		}

		fn dry_run_xcm(origin_location: VersionedLocation, xcm: VersionedXcm<RuntimeCall>) -> Result<XcmDryRunEffects<RuntimeEvent>, XcmDryRunApiError> {
			PolkadotXcm::dry_run_xcm::<Runtime, xcm_config::XcmRouter, RuntimeCall, xcm_config::XcmConfig>(origin_location, xcm)
		}
	}

	impl xcm_runtime_apis::conversions::LocationToAccountApi<Block, AccountId> for Runtime {
		fn convert_location(location: VersionedLocation) -> Result<
			AccountId,
			xcm_runtime_apis::conversions::Error
		> {
			xcm_runtime_apis::conversions::LocationToAccountHelper::<
				AccountId,
				xcm_config::LocationToAccountId,
			>::convert_location(location)
		}
	}

	impl assets_common::runtime_api::FungiblesApi<
		Block,
		AccountId,
	> for Runtime
	{
		fn query_account_balances(account: AccountId) -> Result<xcm::VersionedAssets, assets_common::runtime_api::FungiblesAccessError> {
			use assets_common::fungible_conversion::{convert, convert_balance};
			Ok([
				// collect pallet_balance
				{
					let balance = Balances::free_balance(account.clone());
					if balance > 0 {
						vec![convert_balance::<KsmLocation, Balance>(balance)?]
					} else {
						vec![]
					}
				},
				// collect pallet_assets (TrustBackedAssets)
				convert::<_, _, _, _, TrustBackedAssetsConvertedConcreteId>(
					Assets::account_balances(account.clone())
						.iter()
						.filter(|(_, balance)| balance > &0)
				)?,
				// collect pallet_assets (ForeignAssets)
				convert::<_, _, _, _, ForeignAssetsConvertedConcreteId>(
					ForeignAssets::account_balances(account.clone())
						.iter()
						.filter(|(_, balance)| balance > &0)
				)?,
				// collect pallet_assets (PoolAssets)
				convert::<_, _, _, _, PoolAssetsConvertedConcreteId>(
					PoolAssets::account_balances(account)
						.iter()
						.filter(|(_, balance)| balance > &0)
				)?,
				// collect ... e.g. other tokens
			].concat().into())
		}
	}

	impl cumulus_primitives_core::CollectCollationInfo<Block> for Runtime {
		fn collect_collation_info(header: &<Block as BlockT>::Header) -> cumulus_primitives_core::CollationInfo {
			ParachainSystem::collect_collation_info(header)
		}
	}

	impl sp_genesis_builder::GenesisBuilder<Block> for Runtime {
		fn build_state(config: Vec<u8>) -> sp_genesis_builder::Result {
			build_state::<RuntimeGenesisConfig>(config)
		}

		fn get_preset(id: &Option<sp_genesis_builder::PresetId>) -> Option<Vec<u8>> {
			get_preset::<RuntimeGenesisConfig>(id, &genesis_config_presets::get_preset)
		}

		fn preset_names() -> Vec<sp_genesis_builder::PresetId> {
			genesis_config_presets::preset_names()
		}
	}

	#[cfg(feature = "try-runtime")]
	impl frame_try_runtime::TryRuntime<Block> for Runtime {
		fn on_runtime_upgrade(checks: frame_try_runtime::UpgradeCheckSelect) -> (Weight, Weight) {
			let weight = Executive::try_runtime_upgrade(checks).unwrap();
			(weight, RuntimeBlockWeights::get().max_block)
		}

		fn execute_block(
			block: Block,
			state_root_check: bool,
			signature_check: bool,
			select: frame_try_runtime::TryStateSelect,
		) -> Weight {
			// NOTE: intentional unwrap: we don't want to propagate the error backwards, and want to
			// have a backtrace here.
			Executive::try_execute_block(block, state_root_check, signature_check, select).unwrap()
		}
	}

	#[cfg(feature = "runtime-benchmarks")]
	impl frame_benchmarking::Benchmark<Block> for Runtime {
		fn benchmark_metadata(extra: bool) -> (
			Vec<frame_benchmarking::BenchmarkList>,
			Vec<frame_support::traits::StorageInfo>,
		) {
			use frame_benchmarking::{Benchmarking, BenchmarkList};
			use frame_support::traits::StorageInfoTrait;
			use pallet_xcm::benchmarking::Pallet as PalletXcmExtrinsiscsBenchmark;
			use frame_system_benchmarking::Pallet as SystemBench;
			use cumulus_pallet_session_benchmarking::Pallet as SessionBench;
			use pallet_xcm_bridge_hub_router::benchmarking::Pallet as XcmBridgeHubRouterBench;

			// This is defined once again in dispatch_benchmark, because list_benchmarks!
			// and add_benchmarks! are macros exported by define_benchmarks! macros and those types
			// are referenced in that call.
			type XcmBalances = pallet_xcm_benchmarks::fungible::Pallet::<Runtime>;
			type XcmGeneric = pallet_xcm_benchmarks::generic::Pallet::<Runtime>;

			// Benchmark files generated for `Assets/ForeignAssets` instances are by default
			// `pallet_assets_assets.rs / pallet_assets_foreign_assets`, which is not really nice,
			// so with this redefinition we can change names to nicer:
			// `pallet_assets_local.rs / pallet_assets_foreign.rs`.
			type Local = pallet_assets::Pallet::<Runtime, TrustBackedAssetsInstance>;
			type Foreign = pallet_assets::Pallet::<Runtime, ForeignAssetsInstance>;
			type Pool = pallet_assets::Pallet::<Runtime, PoolAssetsInstance>;

			type ToPolkadot = XcmBridgeHubRouterBench<Runtime, ToPolkadotXcmRouterInstance>;

			let mut list = Vec::<BenchmarkList>::new();
			list_benchmarks!(list, extra);

			let storage_info = AllPalletsWithSystem::storage_info();
			(list, storage_info)
		}

		fn dispatch_benchmark(
			config: frame_benchmarking::BenchmarkConfig
		) -> Result<Vec<frame_benchmarking::BenchmarkBatch>, sp_runtime::RuntimeString> {
			use frame_benchmarking::{Benchmarking, BenchmarkBatch, BenchmarkError};
			use sp_storage::TrackedStorageKey;
			use xcm::latest::prelude::{
				Asset, Fungible, Here, InteriorLocation, Junction, Junction::*, Location, NetworkId,
				NonFungible, Parent, ParentThen, Response, XCM_VERSION, Assets as XcmAssets,
			};

			use frame_system_benchmarking::Pallet as SystemBench;
			impl frame_system_benchmarking::Config for Runtime {
				fn setup_set_code_requirements(code: &sp_std::vec::Vec<u8>) -> Result<(), BenchmarkError> {
					ParachainSystem::initialize_for_set_code_benchmark(code.len() as u32);
					Ok(())
				}

				fn verify_set_code() {
					System::assert_last_event(cumulus_pallet_parachain_system::Event::<Runtime>::ValidationFunctionStored.into());
				}
			}

			use cumulus_pallet_session_benchmarking::Pallet as SessionBench;
			impl cumulus_pallet_session_benchmarking::Config for Runtime {}

			use xcm_config::{KsmLocation, MaxAssetsIntoHolding};
			use pallet_xcm_benchmarks::asset_instance_from;

			parameter_types! {
				pub ExistentialDepositAsset: Option<Asset> = Some((
					KsmLocation::get(),
					ExistentialDeposit::get()
				).into());
				pub const RandomParaId: ParaId = ParaId::new(43211234);
			}

			use pallet_xcm::benchmarking::Pallet as PalletXcmExtrinsiscsBenchmark;
			impl pallet_xcm::benchmarking::Config for Runtime {
				type DeliveryHelper = (
					cumulus_primitives_utility::ToParentDeliveryHelper<
						xcm_config::XcmConfig,
						ExistentialDepositAsset,
						PriceForParentDelivery,
					>,
					polkadot_runtime_common::xcm_sender::ToParachainDeliveryHelper<
						xcm_config::XcmConfig,
						ExistentialDepositAsset,
						PriceForSiblingParachainDelivery,
						RandomParaId,
						ParachainSystem,
					>
				);

				fn reachable_dest() -> Option<Location> {
					Some(Parent.into())
				}

				fn teleportable_asset_and_dest() -> Option<(Asset, Location)> {
					// Relay/native token can be teleported between AH and Relay.
					Some((
						Asset {
							fun: Fungible(ExistentialDeposit::get()),
							id: AssetId(Parent.into())
						},
						Parent.into(),
					))
				}

				fn reserve_transferable_asset_and_dest() -> Option<(Asset, Location)> {
					// AH can reserve transfer native token to some random parachain.
					Some((
						Asset {
							fun: Fungible(ExistentialDeposit::get()),
							id: AssetId(Parent.into())
						},
						ParentThen(Parachain(RandomParaId::get().into()).into()).into(),
					))
				}

				fn set_up_complex_asset_transfer(
				) -> Option<(XcmAssets, u32, Location, Box<dyn FnOnce()>)> {
					// Transfer to Relay some local AH asset (local-reserve-transfer) while paying
					// fees using teleported native token.
					// (We don't care that Relay doesn't accept incoming unknown AH local asset)
					let dest = Parent.into();

					let fee_amount = ExistentialDeposit::get();
					let fee_asset: Asset = (Location::parent(), fee_amount).into();

					let who = frame_benchmarking::whitelisted_caller();
					// Give some multiple of the existential deposit
					let balance = fee_amount + ExistentialDeposit::get() * 1000;
					let _ = <Balances as frame_support::traits::Currency<_>>::make_free_balance_be(
						&who, balance,
					);
					// verify initial balance
					assert_eq!(Balances::free_balance(&who), balance);

					// set up local asset
					let asset_amount = 10u128;
					let initial_asset_amount = asset_amount * 10;
					let (asset_id, _, _) = pallet_assets::benchmarking::create_default_minted_asset::<
						Runtime,
						pallet_assets::Instance1
					>(true, initial_asset_amount);
					let asset_location = Location::new(
						0,
						[PalletInstance(50), GeneralIndex(u32::from(asset_id).into())]
					);
					let transfer_asset: Asset = (asset_location, asset_amount).into();

					let assets: XcmAssets = vec![fee_asset.clone(), transfer_asset].into();
					let fee_index = if assets.get(0).unwrap().eq(&fee_asset) { 0 } else { 1 };

					// verify transferred successfully
					let verify = Box::new(move || {
						// verify native balance after transfer, decreased by transferred fee amount
						// (plus transport fees)
						assert!(Balances::free_balance(&who) <= balance - fee_amount);
						// verify asset balance decreased by exactly transferred amount
						assert_eq!(
							Assets::balance(asset_id.into(), &who),
							initial_asset_amount - asset_amount,
						);
					});
					Some((assets, fee_index as u32, dest, verify))
				}

				fn get_asset() -> Asset {
					Asset {
						id: AssetId(Location::parent()),
						fun: Fungible(ExistentialDeposit::get()),
					}
				}
			}

			impl pallet_xcm_benchmarks::Config for Runtime {
				type XcmConfig = xcm_config::XcmConfig;
				type AccountIdConverter = xcm_config::LocationToAccountId;
				type DeliveryHelper = cumulus_primitives_utility::ToParentDeliveryHelper<
					xcm_config::XcmConfig,
					ExistentialDepositAsset,
					PriceForParentDelivery,
				>;
				fn valid_destination() -> Result<Location, BenchmarkError> {
					Ok(KsmLocation::get())
				}
				fn worst_case_holding(depositable_count: u32) -> XcmAssets {
					// A mix of fungible, non-fungible, and concrete assets.
					let holding_non_fungibles = MaxAssetsIntoHolding::get() / 2 - depositable_count;
					let holding_fungibles = holding_non_fungibles.saturating_sub(2); // -2 for two `iter::once` bellow
					let fungibles_amount: u128 = 100;
					(0..holding_fungibles)
						.map(|i| {
							Asset {
								id: AssetId(GeneralIndex(i as u128).into()),
								fun: Fungible(fungibles_amount * (i + 1) as u128), // non-zero amount
							}
						})
						.chain(core::iter::once(Asset { id: AssetId(Here.into()), fun: Fungible(u128::MAX) }))
						.chain(core::iter::once(Asset { id: AssetId(KsmLocation::get()), fun: Fungible(1_000_000 * UNITS) }))
						.chain((0..holding_non_fungibles).map(|i| Asset {
							id: AssetId(GeneralIndex(i as u128).into()),
							fun: NonFungible(asset_instance_from(i)),
						}))
						.collect::<Vec<_>>()
						.into()
				}
			}

			parameter_types! {
				pub const TrustedTeleporter: Option<(Location, Asset)> = Some((
					KsmLocation::get(),
					Asset { fun: Fungible(UNITS), id: AssetId(KsmLocation::get()) },
				));
				pub const CheckedAccount: Option<(AccountId, xcm_builder::MintLocation)> = None;
				// AssetHubKusama trusts AssetHubPolkadot as reserve for DOTs
				pub TrustedReserve: Option<(Location, Asset)> = Some(
					(
						xcm_config::bridging::to_polkadot::AssetHubPolkadot::get(),
						Asset::from((
							xcm_config::bridging::to_polkadot::DotLocation::get(),
							10000000000 as u128,
						))
					)
				);
			}

			impl pallet_xcm_benchmarks::fungible::Config for Runtime {
				type TransactAsset = Balances;

				type CheckedAccount = CheckedAccount;
				type TrustedTeleporter = TrustedTeleporter;
				type TrustedReserve = TrustedReserve;

				fn get_asset() -> Asset {
					Asset {
						id: AssetId(KsmLocation::get()),
						fun: Fungible(UNITS),
					}
				}
			}

			impl pallet_xcm_benchmarks::generic::Config for Runtime {
				type TransactAsset = Balances;
				type RuntimeCall = RuntimeCall;

				fn worst_case_response() -> (u64, Response) {
					(0u64, Response::Version(Default::default()))
				}

				fn worst_case_asset_exchange() -> Result<(XcmAssets, XcmAssets), BenchmarkError> {
					Err(BenchmarkError::Skip)
				}

				fn universal_alias() -> Result<(Location, Junction), BenchmarkError> {
					xcm_config::bridging::BridgingBenchmarksHelper::prepare_universal_alias()
					.ok_or(BenchmarkError::Skip)
				}

				fn transact_origin_and_runtime_call() -> Result<(Location, RuntimeCall), BenchmarkError> {
					Ok((KsmLocation::get(), frame_system::Call::remark_with_event { remark: vec![] }.into()))
				}

				fn subscribe_origin() -> Result<Location, BenchmarkError> {
					Ok(KsmLocation::get())
				}

				fn claimable_asset() -> Result<(Location, Location, XcmAssets), BenchmarkError> {
					let origin = KsmLocation::get();
					let assets: XcmAssets = (AssetId(KsmLocation::get()), 1_000 * UNITS).into();
					let ticket = Location { parents: 0, interior: Here };
					Ok((origin, ticket, assets))
				}

				fn fee_asset() -> Result<Asset, BenchmarkError> {
					Ok(Asset {
						id: AssetId(KsmLocation::get()),
						fun: Fungible(1_000_000 * UNITS),
					})
				}

				fn unlockable_asset() -> Result<(Location, Location, Asset), BenchmarkError> {
					Err(BenchmarkError::Skip)
				}

				fn export_message_origin_and_destination(
				) -> Result<(Location, NetworkId, InteriorLocation), BenchmarkError> {
					Err(BenchmarkError::Skip)
				}

				fn alias_origin() -> Result<(Location, Location), BenchmarkError> {
					Err(BenchmarkError::Skip)
				}
			}

			use pallet_xcm_bridge_hub_router::benchmarking::{
				Pallet as XcmBridgeHubRouterBench,
				Config as XcmBridgeHubRouterConfig,
			};

			impl XcmBridgeHubRouterConfig<ToPolkadotXcmRouterInstance> for Runtime {
				fn make_congested() {
					cumulus_pallet_xcmp_queue::bridging::suspend_channel_for_benchmarks::<Runtime>(
						xcm_config::bridging::SiblingBridgeHubParaId::get().into()
					);
				}

				fn ensure_bridged_target_destination() -> Result<Location, BenchmarkError> {
					ParachainSystem::open_outbound_hrmp_channel_for_benchmarks_or_tests(
						xcm_config::bridging::SiblingBridgeHubParaId::get().into()
					);
					let bridged_asset_hub = xcm_config::bridging::to_polkadot::AssetHubPolkadot::get();
					let _ = PolkadotXcm::force_xcm_version(
						RuntimeOrigin::root(),
						Box::new(bridged_asset_hub.clone()),
						XCM_VERSION,
					).map_err(|e| {
						log::error!(
							"Failed to dispatch `force_xcm_version({:?}, {:?}, {:?})`, error: {:?}",
							RuntimeOrigin::root(),
							bridged_asset_hub,
							XCM_VERSION,
							e
						);
						BenchmarkError::Stop("XcmVersion was not stored!")
					})?;
					Ok(bridged_asset_hub)
				}
			}

			type XcmBalances = pallet_xcm_benchmarks::fungible::Pallet::<Runtime>;
			type XcmGeneric = pallet_xcm_benchmarks::generic::Pallet::<Runtime>;

			type Local = pallet_assets::Pallet::<Runtime, TrustBackedAssetsInstance>;
			type Foreign = pallet_assets::Pallet::<Runtime, ForeignAssetsInstance>;
			type Pool = pallet_assets::Pallet::<Runtime, PoolAssetsInstance>;

			type ToPolkadot = XcmBridgeHubRouterBench<Runtime, ToPolkadotXcmRouterInstance>;

			let whitelist: Vec<TrackedStorageKey> = vec![
				// Block Number
				hex_literal::hex!("26aa394eea5630e07c48ae0c9558cef702a5c1b19ab7a04f536c519aca4983ac").to_vec().into(),
				// Total Issuance
				hex_literal::hex!("c2261276cc9d1f8598ea4b6a74b15c2f57c875e4cff74148e4628f264b974c80").to_vec().into(),
				// Execution Phase
				hex_literal::hex!("26aa394eea5630e07c48ae0c9558cef7ff553b5a9862a516939d82b3d3d8661a").to_vec().into(),
				// Event Count
				hex_literal::hex!("26aa394eea5630e07c48ae0c9558cef70a98fdbe9ce6c55837576c60c7af3850").to_vec().into(),
				// System Events
				hex_literal::hex!("26aa394eea5630e07c48ae0c9558cef780d41e5e16056765bc8461851072c9d7").to_vec().into(),
				//TODO: use from relay_well_known_keys::ACTIVE_CONFIG
				hex_literal::hex!("06de3d8a54d27e44a9d5ce189618f22db4b49d95320d9021994c850f25b8e385").to_vec().into(),
			];

			let mut batches = Vec::<BenchmarkBatch>::new();
			let params = (&config, &whitelist);
			add_benchmarks!(params, batches);

			Ok(batches)
		}
	}
}

cumulus_pallet_parachain_system::register_validate_block! {
	Runtime = Runtime,
	BlockExecutor = cumulus_pallet_aura_ext::BlockExecutor::<Runtime, Executive>,
}

#[cfg(feature = "state-trie-version-1")]
parameter_types! {
	// The deposit configuration for the singed migration. Specially if you want to allow any signed account to do the migration (see `SignedFilter`, these deposits should be high)
	pub const MigrationSignedDepositPerItem: Balance = CENTS;
	pub const MigrationSignedDepositBase: Balance = 2_000 * CENTS;
	pub const MigrationMaxKeyLen: u32 = 512;
}

#[cfg(feature = "state-trie-version-1")]
impl pallet_state_trie_migration::Config for Runtime {
	type RuntimeEvent = RuntimeEvent;
	type Currency = Balances;
	type RuntimeHoldReason = RuntimeHoldReason;
	type SignedDepositPerItem = MigrationSignedDepositPerItem;
	type SignedDepositBase = MigrationSignedDepositBase;
	// An origin that can control the whole pallet: should be Root, or a part of your council.
	type ControlOrigin = frame_system::EnsureSignedBy<RootMigController, AccountId>;
	// specific account for the migration, can trigger the signed migrations.
	type SignedFilter = frame_system::EnsureSignedBy<MigController, AccountId>;

	// Replace this with weight based on your runtime.
	type WeightInfo = pallet_state_trie_migration::weights::SubstrateWeight<Runtime>;

	type MaxKeyLen = MigrationMaxKeyLen;
}

#[cfg(feature = "state-trie-version-1")]
frame_support::ord_parameter_types! {
	pub const MigController: AccountId = AccountId::from(hex_literal::hex!("8458ed39dc4b6f6c7255f7bc42be50c2967db126357c999d44e12ca7ac80dc52"));
	pub const RootMigController: AccountId = AccountId::from(hex_literal::hex!("8458ed39dc4b6f6c7255f7bc42be50c2967db126357c999d44e12ca7ac80dc52"));
}

#[cfg(feature = "state-trie-version-1")]
#[test]
fn ensure_key_ss58() {
	use frame_support::traits::SortedMembers;
	use sp_core::crypto::Ss58Codec;
	let acc =
		AccountId::from_ss58check("5F4EbSkZz18X36xhbsjvDNs6NuZ82HyYtq5UiJ1h9SBHJXZD").unwrap();
	//panic!("{:x?}", acc);
	assert_eq!(acc, MigController::sorted_members()[0]);
	let acc =
		AccountId::from_ss58check("5F4EbSkZz18X36xhbsjvDNs6NuZ82HyYtq5UiJ1h9SBHJXZD").unwrap();
	assert_eq!(acc, RootMigController::sorted_members()[0]);
	//panic!("{:x?}", acc);
}

#[cfg(test)]
mod tests {
	use super::*;
	use sp_runtime::traits::Zero;
	use sp_weights::WeightToFee;
	use system_parachains_constants::kusama::fee;

	/// We can fit at least 1000 transfers in a block.
	#[test]
	fn sane_block_weight() {
		use pallet_balances::WeightInfo;
		let block = RuntimeBlockWeights::get().max_block;
		let base = RuntimeBlockWeights::get().get(DispatchClass::Normal).base_extrinsic;
		let transfer =
			base + weights::pallet_balances::WeightInfo::<Runtime>::transfer_allow_death();

		let fit = block.checked_div_per_component(&transfer).unwrap_or_default();
		assert!(fit >= 1000, "{} should be at least 1000", fit);
	}

	/// The fee for one transfer is at most 1 CENT.
	#[test]
	fn sane_transfer_fee() {
		use pallet_balances::WeightInfo;
		let base = RuntimeBlockWeights::get().get(DispatchClass::Normal).base_extrinsic;
		let transfer =
			base + weights::pallet_balances::WeightInfo::<Runtime>::transfer_allow_death();

		let fee: Balance = fee::WeightToFee::weight_to_fee(&transfer);
		assert!(fee <= CENTS, "{} MILLICENTS should be at most 1000", fee / MILLICENTS);
	}

	/// Weight is being charged for both dimensions.
	#[test]
	fn weight_charged_for_both_components() {
		let fee: Balance = fee::WeightToFee::weight_to_fee(&Weight::from_parts(10_000, 0));
		assert!(!fee.is_zero(), "Charges for ref time");

		let fee: Balance = fee::WeightToFee::weight_to_fee(&Weight::from_parts(0, 10_000));
		assert_eq!(fee, CENTS, "10kb maps to CENT");
	}

	/// Filling up a block by proof size is at most 30 times more expensive than ref time.
	///
	/// This is just a sanity check.
	#[test]
	fn full_block_fee_ratio() {
		let block = RuntimeBlockWeights::get().max_block;
		let time_fee: Balance =
			fee::WeightToFee::weight_to_fee(&Weight::from_parts(block.ref_time(), 0));
		let proof_fee: Balance =
			fee::WeightToFee::weight_to_fee(&Weight::from_parts(0, block.proof_size()));

		let proof_o_time = proof_fee.checked_div(time_fee).unwrap_or_default();
		assert!(proof_o_time <= 30, "{} should be at most 30", proof_o_time);
		let time_o_proof = time_fee.checked_div(proof_fee).unwrap_or_default();
		assert!(time_o_proof <= 30, "{} should be at most 30", time_o_proof);
	}

	#[test]
	fn test_transasction_byte_fee_is_one_tenth_of_relay() {
		let relay_tbf = kusama_runtime_constants::fee::TRANSACTION_BYTE_FEE;
		let parachain_tbf = TransactionByteFee::get();
		assert_eq!(relay_tbf / 10, parachain_tbf);
	}

	#[test]
	fn create_foreign_asset_deposit_is_equal_to_asset_hub_foreign_asset_pallet_deposit() {
		assert_eq!(
			bp_asset_hub_kusama::CreateForeignAssetDeposit::get(),
			ForeignAssetsAssetDeposit::get()
		);
	}
}<|MERGE_RESOLUTION|>--- conflicted
+++ resolved
@@ -839,19 +839,13 @@
 
 impl pallet_asset_conversion_tx_payment::Config for Runtime {
 	type RuntimeEvent = RuntimeEvent;
-<<<<<<< HEAD
-	type AssetId = xcm::v3::Location;
+	type AssetId = xcm::latest::Location;
 	type OnChargeAssetTransaction = pallet_asset_conversion_tx_payment::SwapAssetAdapter<
-		KsmLocationV3,
+		KsmLocation,
 		NativeAndAssets,
 		AssetConversion,
 		ResolveAssetTo<StakingPot, NativeAndAssets>,
 	>;
-=======
-	type Fungibles = LocalAndForeignAssets;
-	type OnChargeAssetTransaction =
-		impls::tx_payment::SwapCreditAdapter<KsmLocation, AssetConversion>;
->>>>>>> 21f767da
 }
 
 parameter_types! {
