// Copyright (C) Parity Technologies (UK) Ltd.
// SPDX-License-Identifier: Apache-2.0

// Licensed under the Apache License, Version 2.0 (the "License");
// you may not use this file except in compliance with the License.
// You may obtain a copy of the License at
//
// 	http://www.apache.org/licenses/LICENSE-2.0
//
// Unless required by applicable law or agreed to in writing, software
// distributed under the License is distributed on an "AS IS" BASIS,
// WITHOUT WARRANTIES OR CONDITIONS OF ANY KIND, either express or implied.
// See the License for the specific language governing permissions and
// limitations under the License.

use super::{
	AccountId, AllPalletsWithSystem, AssetConversion, Assets, Authorship, Balance, Balances,
	CollatorSelection, NativeAndAssets, ParachainInfo, ParachainSystem, PolkadotXcm, PoolAssets,
	PriceForParentDelivery, Runtime, RuntimeCall, RuntimeEvent, RuntimeOrigin, ToPolkadotXcmRouter,
	TrustBackedAssetsInstance, WeightToFee, XcmpQueue,
};
use crate::{ForeignAssets, ForeignAssetsInstance};
use assets_common::{
	matching::{FromNetwork, FromSiblingParachain, IsForeignConcreteAsset},
	TrustBackedAssetsAsLocation,
};
use frame_support::{
	parameter_types,
	traits::{
		tokens::imbalance::{ResolveAssetTo, ResolveTo},
		ConstU32, Contains, Equals, Everything, Nothing, PalletInfoAccess,
	},
};
use frame_system::EnsureRoot;
use pallet_collator_selection::StakingPotAccountId;
use pallet_xcm::XcmPassthrough;
use parachains_common::xcm_config::{
	AllSiblingSystemParachains, AssetFeeAsExistentialDepositMultiplier, ConcreteAssetFromSystem,
	ParentRelayOrSiblingParachains, RelayOrOtherSystemParachains,
};
use polkadot_parachain_primitives::primitives::Sibling;
use snowbridge_router_primitives::inbound::GlobalConsensusEthereumConvertsFor;
use sp_runtime::traits::{AccountIdConversion, ConvertInto};
use system_parachains_constants::TREASURY_PALLET_ID;
use xcm::latest::prelude::*;
use xcm_builder::{
	AccountId32Aliases, AllowExplicitUnpaidExecutionFrom, AllowKnownQueryResponses,
	AllowSubscriptionsFrom, AllowTopLevelPaidExecutionFrom, DenyReserveTransferToRelayChain,
	DenyThenTry, DescribeAllTerminal, DescribeFamily, EnsureXcmOrigin, FrameTransactionalProcessor,
	FungibleAdapter, FungiblesAdapter, GlobalConsensusParachainConvertsFor, HashedDescription,
	IsConcrete, LocalMint, NoChecking, ParentAsSuperuser, ParentIsPreset, RelayChainAsNative,
	SiblingParachainAsNative, SiblingParachainConvertsVia, SignedAccountId32AsNative,
	SignedToAccountId32, SovereignPaidRemoteExporter, SovereignSignedViaLocation, StartsWith,
	StartsWithExplicitGlobalConsensus, TakeWeightCredit, TrailingSetTopicAsId, UsingComponents,
	WeightInfoBounds, WithComputedOrigin, WithUniqueTopic, XcmFeeManagerFromComponents,
	XcmFeeToAccount,
};
use xcm_executor::{traits::ConvertLocation, XcmExecutor};

parameter_types! {
	pub const KsmLocation: Location = Location::parent();
	pub const KsmLocationV3: xcm::v3::Location = xcm::v3::Location::parent();
	pub const RelayNetwork: Option<NetworkId> = Some(NetworkId::Kusama);
	pub RelayChainOrigin: RuntimeOrigin = cumulus_pallet_xcm::Origin::Relay.into();
	pub UniversalLocation: InteriorLocation =
		[GlobalConsensus(RelayNetwork::get().unwrap()), Parachain(ParachainInfo::parachain_id().into())].into();
	pub UniversalLocationNetworkId: NetworkId = UniversalLocation::get().global_consensus().unwrap();

	pub TrustBackedAssetsPalletIndex: u8 = <Assets as PalletInfoAccess>::index() as u8;
	pub TrustBackedAssetsPalletLocation: Location = PalletInstance(TrustBackedAssetsPalletIndex::get()).into();
	pub TrustBackedAssetsPalletLocationV3: xcm::v3::Location = xcm::v3::Junction::PalletInstance(TrustBackedAssetsPalletIndex::get()).into();

	pub ForeignAssetsPalletLocation: Location =
		PalletInstance(<ForeignAssets as PalletInfoAccess>::index() as u8).into();
	pub PoolAssetsPalletLocation: Location =
		PalletInstance(<PoolAssets as PalletInfoAccess>::index() as u8).into();
	pub CheckingAccount: AccountId = PolkadotXcm::check_account();
	pub const GovernanceLocation: Location = Location::parent();
	pub const FellowshipLocation: Location = Location::parent();
	pub RelayTreasuryLocation: Location = (Parent, PalletInstance(kusama_runtime_constants::TREASURY_PALLET_ID)).into();
	pub TreasuryAccount: AccountId = TREASURY_PALLET_ID.into_account_truncating();
	pub StakingPot: AccountId = CollatorSelection::account_id();
	// Test [`crate::tests::treasury_pallet_account_not_none`] ensures that the result of location
	// conversion is not `None`.
	pub RelayTreasuryPalletAccount: AccountId =
		LocationToAccountId::convert_location(&RelayTreasuryLocation::get())
			.unwrap_or(TreasuryAccount::get());
}

/// Type for specifying how a `Location` can be converted into an `AccountId`. This is used
/// when determining ownership of accounts for asset transacting and when attempting to use XCM
/// `Transact` in order to determine the dispatch Origin.
pub type LocationToAccountId = (
	// The parent (Relay-chain) origin converts to the parent `AccountId`.
	ParentIsPreset<AccountId>,
	// Sibling parachain origins convert to AccountId via the `ParaId::into`.
	SiblingParachainConvertsVia<Sibling, AccountId>,
	// Straight up local `AccountId32` origins just alias directly to `AccountId`.
	AccountId32Aliases<RelayNetwork, AccountId>,
	// Foreign locations alias into accounts according to a hash of their standard description.
	HashedDescription<AccountId, DescribeFamily<DescribeAllTerminal>>,
	// Different global consensus parachain sovereign account.
	// (Used for over-bridge transfers and reserve processing)
	GlobalConsensusParachainConvertsFor<UniversalLocation, AccountId>,
	// Ethereum contract sovereign account.
	// (Used to get convert ethereum contract locations to sovereign account)
	GlobalConsensusEthereumConvertsFor<AccountId>,
);

/// Means for transacting the native currency on this chain.
pub type FungibleTransactor = FungibleAdapter<
	// Use this currency:
	Balances,
	// Use this currency when it is a fungible asset matching the given location or name:
	IsConcrete<KsmLocation>,
	// Convert an XCM `Location` into a local account ID:
	LocationToAccountId,
	// Our chain's account ID type (we can't get away without mentioning it explicitly):
	AccountId,
	// We don't track any teleports of `Balances`.
	(),
>;

/// `AssetId`/`Balance` converter for `TrustBackedAssets`.
pub type TrustBackedAssetsConvertedConcreteId =
	assets_common::TrustBackedAssetsConvertedConcreteId<TrustBackedAssetsPalletLocation, Balance>;

/// Means for transacting assets besides the native currency on this chain.
pub type FungiblesTransactor = FungiblesAdapter<
	// Use this fungibles implementation:
	Assets,
	// Use this currency when it is a fungible asset matching the given location or name:
	TrustBackedAssetsConvertedConcreteId,
	// Convert an XCM `Location` into a local account ID:
	LocationToAccountId,
	// Our chain's account ID type (we can't get away without mentioning it explicitly):
	AccountId,
	// We only want to allow teleports of known assets. We use non-zero issuance as an indication
	// that this asset is known.
	LocalMint<parachains_common::impls::NonZeroIssuance<AccountId, Assets>>,
	// The account to use for tracking teleports.
	CheckingAccount,
>;

/// `AssetId`/`Balance` converter for `ForeignAssets`
pub type ForeignAssetsConvertedConcreteId = assets_common::ForeignAssetsConvertedConcreteId<
	(
		// Ignore `TrustBackedAssets` explicitly
		StartsWith<TrustBackedAssetsPalletLocation>,
		// Ignore assets that start explicitly with our `GlobalConsensus(NetworkId)`, means:
		// - foreign assets from our consensus should be: `Location {parents: 1, X*(Parachain(xyz),
		//   ..)}`
		// - foreign assets outside our consensus with the same `GlobalConsensus(NetworkId)` won't
		//   be accepted here
		StartsWithExplicitGlobalConsensus<UniversalLocationNetworkId>,
	),
	Balance,
	xcm::v3::Location,
>;

/// Means for transacting foreign assets from different global consensus.
pub type ForeignFungiblesTransactor = FungiblesAdapter<
	// Use this fungibles implementation:
	ForeignAssets,
	// Use this currency when it is a fungible asset matching the given location or name:
	ForeignAssetsConvertedConcreteId,
	// Convert an XCM `Location` into a local account ID:
	LocationToAccountId,
	// Our chain's account ID type (we can't get away without mentioning it explicitly):
	AccountId,
	// We dont need to check teleports here.
	NoChecking,
	// The account to use for tracking teleports.
	CheckingAccount,
>;

/// `AssetId`/`Balance` converter for `PoolAssets`.
pub type PoolAssetsConvertedConcreteId =
	assets_common::PoolAssetsConvertedConcreteId<PoolAssetsPalletLocation, Balance>;

/// Means for transacting asset conversion pool assets on this chain.
pub type PoolFungiblesTransactor = FungiblesAdapter<
	// Use this fungibles implementation:
	PoolAssets,
	// Use this currency when it is a fungible asset matching the given location or name:
	PoolAssetsConvertedConcreteId,
	// Convert an XCM `Location` into a local account ID:
	LocationToAccountId,
	// Our chain's account ID type (we can't get away without mentioning it explicitly):
	AccountId,
	// We only want to allow teleports of known assets. We use non-zero issuance as an indication
	// that this asset is known.
	LocalMint<parachains_common::impls::NonZeroIssuance<AccountId, PoolAssets>>,
	// The account to use for tracking teleports.
	CheckingAccount,
>;

/// Means for transacting assets on this chain.
pub type AssetTransactors =
	(FungibleTransactor, FungiblesTransactor, ForeignFungiblesTransactor, PoolFungiblesTransactor);

/// This is the type we use to convert an (incoming) XCM origin into a local `Origin` instance,
/// ready for dispatching a transaction with Xcm's `Transact`. There is an `OriginKind` which can
/// biases the kind of local `Origin` it will become.
pub type XcmOriginToTransactDispatchOrigin = (
	// Sovereign account converter; this attempts to derive an `AccountId` from the origin location
	// using `LocationToAccountId` and then turn that into the usual `Signed` origin. Useful for
	// foreign chains who want to have a local sovereign account on this chain which they control.
	SovereignSignedViaLocation<LocationToAccountId, RuntimeOrigin>,
	// Native converter for Relay-chain (Parent) location; will convert to a `Relay` origin when
	// recognised.
	RelayChainAsNative<RelayChainOrigin, RuntimeOrigin>,
	// Native converter for sibling Parachains; will convert to a `SiblingPara` origin when
	// recognised.
	SiblingParachainAsNative<cumulus_pallet_xcm::Origin, RuntimeOrigin>,
	// Superuser converter for the Relay-chain (Parent) location. This will allow it to issue a
	// transaction from the Root origin.
	ParentAsSuperuser<RuntimeOrigin>,
	// Native signed account converter; this just converts an `AccountId32` origin into a normal
	// `RuntimeOrigin::Signed` origin of the same 32-byte value.
	SignedAccountId32AsNative<RelayNetwork, RuntimeOrigin>,
	// Xcm origins can be represented natively under the Xcm pallet's Xcm origin.
	XcmPassthrough<RuntimeOrigin>,
);

parameter_types! {
	pub const MaxInstructions: u32 = 100;
	pub const MaxAssetsIntoHolding: u32 = 64;
	pub XcmAssetFeesReceiver: Option<AccountId> = Authorship::author();
}

pub struct ParentOrParentsPlurality;
impl Contains<Location> for ParentOrParentsPlurality {
	fn contains(location: &Location) -> bool {
		matches!(location.unpack(), (1, []) | (1, [Plurality { .. }]))
	}
}

pub type Barrier = TrailingSetTopicAsId<
	DenyThenTry<
		DenyReserveTransferToRelayChain,
		(
			TakeWeightCredit,
			// Expected responses are OK.
			AllowKnownQueryResponses<PolkadotXcm>,
			// Allow XCMs with some computed origins to pass through.
			WithComputedOrigin<
				(
					// If the message is one that immediately attempts to pay for execution, then
					// allow it.
					AllowTopLevelPaidExecutionFrom<Everything>,
					// Parent, its pluralities (i.e. governance bodies), parent's treasury and
					// sibling bridge hub get free execution.
					AllowExplicitUnpaidExecutionFrom<(
						ParentOrParentsPlurality,
						Equals<RelayTreasuryLocation>,
						Equals<bridging::SiblingBridgeHub>,
					)>,
					// Subscriptions for version tracking are OK.
					AllowSubscriptionsFrom<ParentRelayOrSiblingParachains>,
				),
				UniversalLocation,
				ConstU32<8>,
			>,
		),
	>,
>;

pub type AssetFeeAsExistentialDepositMultiplierFeeCharger = AssetFeeAsExistentialDepositMultiplier<
	Runtime,
	WeightToFee,
	pallet_assets::BalanceToAssetBalance<Balances, Runtime, ConvertInto, TrustBackedAssetsInstance>,
	TrustBackedAssetsInstance,
>;

/// Locations that will not be charged fees in the executor,
/// either execution or delivery.
/// We only waive fees for system functions, which these locations represent.
pub type WaivedLocations = (
	RelayOrOtherSystemParachains<AllSiblingSystemParachains, Runtime>,
	Equals<RelayTreasuryLocation>,
);

/// Cases where a remote origin is accepted as trusted Teleporter for a given asset:
///
/// - KSM with the parent Relay Chain and sibling system parachains; and
/// - Sibling parachains' assets from where they originate (as `ForeignCreators`).
pub type TrustedTeleporters = (
	ConcreteAssetFromSystem<KsmLocation>,
	IsForeignConcreteAsset<FromSiblingParachain<parachain_info::Pallet<Runtime>>>,
);

/// Multiplier used for dedicated `TakeFirstAssetTrader` with `ForeignAssets` instance.
pub type ForeignAssetFeeAsExistentialDepositMultiplierFeeCharger =
	AssetFeeAsExistentialDepositMultiplier<
		Runtime,
		WeightToFee,
		pallet_assets::BalanceToAssetBalance<Balances, Runtime, ConvertInto, ForeignAssetsInstance>,
		ForeignAssetsInstance,
	>;

pub struct XcmConfig;
impl xcm_executor::Config for XcmConfig {
	type RuntimeCall = RuntimeCall;
	type XcmSender = XcmRouter;
	type AssetTransactor = AssetTransactors;
	type OriginConverter = XcmOriginToTransactDispatchOrigin;
	// Asset Hub trusts only particular, pre-configured bridged locations from a different consensus
	// as reserve locations (we trust the Bridge Hub to relay the message that a reserve is being
	// held). Asset Hub may _act_ as a reserve location for KSM and assets created
	// under `pallet-assets`. Users must use teleport where allowed (e.g. KSM with the Relay Chain).
	type IsReserve = (
		bridging::to_polkadot::IsTrustedBridgedReserveLocationForConcreteAsset,
		bridging::to_ethereum::IsTrustedBridgedReserveLocationForForeignAsset,
	);
	type IsTeleporter = TrustedTeleporters;
	type UniversalLocation = UniversalLocation;
	type Barrier = Barrier;
	type Weigher = WeightInfoBounds<
		crate::weights::xcm::AssetHubKusamaXcmWeight<RuntimeCall>,
		RuntimeCall,
		MaxInstructions,
	>;
	type Trader = (
		UsingComponents<
			WeightToFee,
			KsmLocation,
			AccountId,
			Balances,
<<<<<<< HEAD
			ResolveTo<StakingPotAccountId<Runtime>, Balances>,
=======
			ResolveTo<StakingPot, Balances>,
>>>>>>> 40ca0730
		>,
		// This trader allows to pay with any assets exchangeable to KSM with
		// [`AssetConversion`].
		cumulus_primitives_utility::SwapFirstAssetTrader<
			KsmLocationV3,
			AssetConversion,
			WeightToFee,
			NativeAndAssets,
			(
				TrustBackedAssetsAsLocation<
					TrustBackedAssetsPalletLocation,
					Balance,
					xcm::v3::Location,
				>,
				ForeignAssetsConvertedConcreteId,
			),
			ResolveAssetTo<StakingPot, NativeAndAssets>,
			AccountId,
		>,
		// This trader allows to pay with `is_sufficient=true` "Trust Backed" assets from dedicated
		// `pallet_assets` instance - `Assets`.
		cumulus_primitives_utility::TakeFirstAssetTrader<
			AccountId,
			AssetFeeAsExistentialDepositMultiplierFeeCharger,
			TrustBackedAssetsConvertedConcreteId,
			Assets,
			cumulus_primitives_utility::XcmFeesTo32ByteAccount<
				FungiblesTransactor,
				AccountId,
				XcmAssetFeesReceiver,
			>,
		>,
		// This trader allows to pay with `is_sufficient=true` "Foreign" assets from dedicated
		// `pallet_assets` instance - `ForeignAssets`.
		cumulus_primitives_utility::TakeFirstAssetTrader<
			AccountId,
			ForeignAssetFeeAsExistentialDepositMultiplierFeeCharger,
			ForeignAssetsConvertedConcreteId,
			ForeignAssets,
			cumulus_primitives_utility::XcmFeesTo32ByteAccount<
				ForeignFungiblesTransactor,
				AccountId,
				XcmAssetFeesReceiver,
			>,
		>,
	);
	type ResponseHandler = PolkadotXcm;
	type AssetTrap = PolkadotXcm;
	type AssetClaims = PolkadotXcm;
	type SubscriptionService = PolkadotXcm;
	type PalletInstancesInfo = AllPalletsWithSystem;
	type MaxAssetsIntoHolding = MaxAssetsIntoHolding;
	type AssetLocker = ();
	type AssetExchanger = ();
	type FeeManager = XcmFeeManagerFromComponents<
		WaivedLocations,
		XcmFeeToAccount<Self::AssetTransactor, AccountId, RelayTreasuryPalletAccount>,
	>;
	type MessageExporter = ();
	type UniversalAliases =
		(bridging::to_polkadot::UniversalAliases, bridging::to_ethereum::UniversalAliases);
	type CallDispatcher = RuntimeCall;
	type SafeCallFilter = Everything;
	type Aliasers = Nothing;
	type TransactionalProcessor = FrameTransactionalProcessor;
	type HrmpNewChannelOpenRequestHandler = ();
	type HrmpChannelAcceptedHandler = ();
	type HrmpChannelClosingHandler = ();
}

/// Converts a local signed origin into an XCM location.
/// Forms the basis for local origins sending/executing XCMs.
pub type LocalOriginToLocation = SignedToAccountId32<RuntimeOrigin, AccountId, RelayNetwork>;

/// For routing XCM messages which do not cross local consensus boundary.
type LocalXcmRouter = (
	// Two routers - use UMP to communicate with the relay chain:
	cumulus_primitives_utility::ParentAsUmp<ParachainSystem, PolkadotXcm, PriceForParentDelivery>,
	// ..and XCMP to communicate with the sibling chains.
	XcmpQueue,
);

/// The means for routing XCM messages which are not for local execution into the right message
/// queues.
pub type XcmRouter = WithUniqueTopic<(
	// The means for routing XCM messages which are not for local execution into the right message
	// queues.
	LocalXcmRouter,
	// Router which wraps and sends xcm to BridgeHub to be delivered to the Polkadot
	// GlobalConsensus
	ToPolkadotXcmRouter,
	// Router which wraps and sends xcm to BridgeHub to be delivered to the Ethereum
	// GlobalConsensus
	SovereignPaidRemoteExporter<
		xcm_builder::NetworkExportTable<bridging::to_ethereum::BridgeTable>,
		XcmpQueue,
		UniversalLocation,
	>,
)>;

impl pallet_xcm::Config for Runtime {
	type RuntimeEvent = RuntimeEvent;
	// We want to disallow users sending (arbitrary) XCMs from this chain.
	type SendXcmOrigin = EnsureXcmOrigin<RuntimeOrigin, ()>;
	type XcmRouter = XcmRouter;
	// Anyone can execute XCM messages locally.
	type ExecuteXcmOrigin = EnsureXcmOrigin<RuntimeOrigin, LocalOriginToLocation>;
	type XcmExecuteFilter = Everything;
	type XcmExecutor = XcmExecutor<XcmConfig>;
	type XcmTeleportFilter = Everything;
	type XcmReserveTransferFilter = Everything;
	type Weigher = WeightInfoBounds<
		crate::weights::xcm::AssetHubKusamaXcmWeight<RuntimeCall>,
		RuntimeCall,
		MaxInstructions,
	>;
	type UniversalLocation = UniversalLocation;
	type RuntimeOrigin = RuntimeOrigin;
	type RuntimeCall = RuntimeCall;
	const VERSION_DISCOVERY_QUEUE_SIZE: u32 = 100;
	type AdvertisedXcmVersion = pallet_xcm::CurrentXcmVersion;
	type Currency = Balances;
	type CurrencyMatcher = ();
	type TrustedLockers = ();
	type SovereignAccountOf = LocationToAccountId;
	type MaxLockers = ConstU32<8>;
	type WeightInfo = crate::weights::pallet_xcm::WeightInfo<Runtime>;
	type AdminOrigin = EnsureRoot<AccountId>;
	type MaxRemoteLockConsumers = ConstU32<0>;
	type RemoteLockConsumerIdentifier = ();
}

impl cumulus_pallet_xcm::Config for Runtime {
	type RuntimeEvent = RuntimeEvent;
	type XcmExecutor = XcmExecutor<XcmConfig>;
}

pub type ForeignCreatorsSovereignAccountOf = (
	SiblingParachainConvertsVia<Sibling, AccountId>,
	AccountId32Aliases<RelayNetwork, AccountId>,
	ParentIsPreset<AccountId>,
	GlobalConsensusEthereumConvertsFor<AccountId>,
);

/// Simple conversion of `u32` into an `AssetId` for use in benchmarking.
pub struct XcmBenchmarkHelper;
#[cfg(feature = "runtime-benchmarks")]
impl pallet_assets::BenchmarkHelper<xcm::v3::Location> for XcmBenchmarkHelper {
	fn create_asset_id_parameter(id: u32) -> xcm::v3::Location {
		xcm::v3::Location::new(1, xcm::v3::Junction::Parachain(id))
	}
}

/// All configuration related to bridging
pub mod bridging {
	use super::*;
	use assets_common::matching;
	use sp_std::collections::btree_set::BTreeSet;
	use xcm_builder::NetworkExportTableItem;

	parameter_types! {
		/// Base price of every Kusama -> Polkadot message. Can be adjusted via
		/// governance `set_storage` call.
		pub storage XcmBridgeHubRouterBaseFee: Balance = bp_bridge_hub_kusama::estimate_kusama_to_polkadot_message_fee(
			bp_bridge_hub_polkadot::BridgeHubPolkadotBaseDeliveryFeeInDots::get()
		);
		/// Price of every byte of the Kusama -> Polkadot message. Can be adjusted via
		/// governance `set_storage` call.
		pub storage XcmBridgeHubRouterByteFee: Balance = bp_bridge_hub_kusama::estimate_kusama_to_polkadot_byte_fee();

		pub SiblingBridgeHubParaId: u32 = bp_bridge_hub_kusama::BRIDGE_HUB_KUSAMA_PARACHAIN_ID;
		pub SiblingBridgeHub: Location = Location::new(1, Parachain(SiblingBridgeHubParaId::get()));
		/// Router expects payment with this `AssetId`.
		/// (`AssetId` has to be aligned with `BridgeTable`)
		pub XcmBridgeHubRouterFeeAssetId: AssetId = KsmLocation::get().into();

		pub BridgeTable: sp_std::vec::Vec<NetworkExportTableItem> =
			sp_std::vec::Vec::new().into_iter()
			.chain(to_polkadot::BridgeTable::get())
			.collect();
	}

	pub type NetworkExportTable = xcm_builder::NetworkExportTable<BridgeTable>;

	pub mod to_polkadot {
		use super::*;

		parameter_types! {
			pub SiblingBridgeHubWithBridgeHubPolkadotInstance: Location = Location::new(
				1,
				[
					Parachain(SiblingBridgeHubParaId::get()),
					PalletInstance(bp_bridge_hub_kusama::WITH_BRIDGE_KUSAMA_TO_POLKADOT_MESSAGES_PALLET_INDEX),
				]
			);

			pub const PolkadotNetwork: NetworkId = NetworkId::Polkadot;
			pub AssetHubPolkadot: Location = Location::new(
				2,
				[
					GlobalConsensus(PolkadotNetwork::get()),
					Parachain(polkadot_runtime_constants::system_parachain::ASSET_HUB_ID),
				],
			);
			pub DotLocation: Location = Location::new(2, GlobalConsensus(PolkadotNetwork::get()));

			pub DotFromAssetHubPolkadot: (AssetFilter, Location) = (
				Wild(AllOf { fun: WildFungible, id: AssetId(DotLocation::get()) }),
				AssetHubPolkadot::get()
			);

			/// Set up exporters configuration.
			/// `Option<Asset>` represents static "base fee" which is used for total delivery fee calculation.
			pub BridgeTable: sp_std::vec::Vec<NetworkExportTableItem> = sp_std::vec![
				NetworkExportTableItem::new(
					PolkadotNetwork::get(),
					Some(sp_std::vec![
						AssetHubPolkadot::get().interior.split_global().expect("invalid configuration for AssetHubKusama").1,
					]),
					SiblingBridgeHub::get(),
					// base delivery fee to local `BridgeHub`
					Some((
						XcmBridgeHubRouterFeeAssetId::get(),
						XcmBridgeHubRouterBaseFee::get(),
					).into())
				)
			];

			/// Universal aliases
			pub UniversalAliases: BTreeSet<(Location, Junction)> = BTreeSet::from_iter(
				sp_std::vec![
					(SiblingBridgeHubWithBridgeHubPolkadotInstance::get(), GlobalConsensus(PolkadotNetwork::get()))
				]
			);
		}

		impl Contains<(Location, Junction)> for UniversalAliases {
			fn contains(alias: &(Location, Junction)) -> bool {
				UniversalAliases::get().contains(alias)
			}
		}

		/// Reserve locations filter for `xcm_executor::Config::IsReserve`.
		/// Locations from which the runtime accepts reserved assets.
		pub type IsTrustedBridgedReserveLocationForConcreteAsset =
			matching::IsTrustedBridgedReserveLocationForConcreteAsset<
				UniversalLocation,
				(
					// allow receive DOT from AssetHubPolkadot
					xcm_builder::Case<DotFromAssetHubPolkadot>,
					// and nothing else
				),
			>;
	}

	pub mod to_ethereum {
		use super::*;
		pub use bp_bridge_hub_kusama::snowbridge::EthereumNetwork;
		use bp_bridge_hub_kusama::snowbridge::InboundQueuePalletInstance;

		parameter_types! {
			/// User fee for transfers from Kusama to Ethereum.
			/// The fee is set to max Balance to disable the bridge until a fee is set by
			/// governance.
			pub const DefaultBridgeHubEthereumBaseFee: Balance = Balance::MAX;
			pub storage BridgeHubEthereumBaseFee: Balance = DefaultBridgeHubEthereumBaseFee::get();
			pub SiblingBridgeHubWithEthereumInboundQueueInstance: Location = Location::new(
				1,
				[
					Parachain(SiblingBridgeHubParaId::get()),
					PalletInstance(InboundQueuePalletInstance::get()),
				]
			);

			/// Set up exporters configuration.
			/// `Option<MultiAsset>` represents static "base fee" which is used for total delivery fee calculation.
			pub BridgeTable: sp_std::vec::Vec<NetworkExportTableItem> = sp_std::vec![
				NetworkExportTableItem::new(
					EthereumNetwork::get(),
					Some(sp_std::vec![Junctions::Here]),
					SiblingBridgeHub::get(),
					Some((
						XcmBridgeHubRouterFeeAssetId::get(),
						BridgeHubEthereumBaseFee::get(),
					).into())
				),
			];

			/// Universal aliases
			pub UniversalAliases: BTreeSet<(Location, Junction)> = BTreeSet::from_iter(
				sp_std::vec![
					(SiblingBridgeHubWithEthereumInboundQueueInstance::get(), GlobalConsensus(EthereumNetwork::get())),
				]
			);
		}

		pub type IsTrustedBridgedReserveLocationForForeignAsset =
			matching::IsForeignConcreteAsset<FromNetwork<UniversalLocation, EthereumNetwork>>;

		impl Contains<(Location, Junction)> for UniversalAliases {
			fn contains(alias: &(Location, Junction)) -> bool {
				UniversalAliases::get().contains(alias)
			}
		}
	}

	/// Benchmarks helper for bridging configuration.
	#[cfg(feature = "runtime-benchmarks")]
	pub struct BridgingBenchmarksHelper;

	#[cfg(feature = "runtime-benchmarks")]
	impl BridgingBenchmarksHelper {
		pub fn prepare_universal_alias() -> Option<(Location, Junction)> {
			let alias = to_polkadot::UniversalAliases::get().into_iter().find_map(
				|(location, junction)| {
					match to_polkadot::SiblingBridgeHubWithBridgeHubPolkadotInstance::get()
						.eq(&location)
					{
						true => Some((location, junction)),
						false => None,
					}
				},
			);
			Some(alias.expect("we expect here BridgeHubKusama to Polkadot mapping at least"))
		}
	}
}<|MERGE_RESOLUTION|>--- conflicted
+++ resolved
@@ -327,11 +327,7 @@
 			KsmLocation,
 			AccountId,
 			Balances,
-<<<<<<< HEAD
-			ResolveTo<StakingPotAccountId<Runtime>, Balances>,
-=======
 			ResolveTo<StakingPot, Balances>,
->>>>>>> 40ca0730
 		>,
 		// This trader allows to pay with any assets exchangeable to KSM with
 		// [`AssetConversion`].
