// Copyright (C) Parity Technologies (UK) Ltd.
// This file is part of Polkadot.

// Polkadot is free software: you can redistribute it and/or modify
// it under the terms of the GNU General Public License as published by
// the Free Software Foundation, either version 3 of the License, or
// (at your option) any later version.

// Polkadot is distributed in the hope that it will be useful,
// but WITHOUT ANY WARRANTY; without even the implied warranty of
// MERCHANTABILITY or FITNESS FOR A PARTICULAR PURPOSE.  See the
// GNU General Public License for more details.

// You should have received a copy of the GNU General Public License
// along with Polkadot. If not, see <http://www.gnu.org/licenses/>.

//! The Kusama runtime. This can be compiled with `#[no_std]`, ready for Wasm.

#![cfg_attr(not(feature = "std"), no_std)]
// `construct_runtime!` does a lot of recursion and requires us to increase the limit.
#![recursion_limit = "512"]

use codec::{Decode, Encode, MaxEncodedLen};
use frame_support::weights::constants::{WEIGHT_PROOF_SIZE_PER_KB, WEIGHT_REF_TIME_PER_MILLIS};
use pallet_nis::WithMaximumOf;
use pallet_transaction_payment::FungibleAdapter;
use polkadot_primitives::{
	slashing, AccountId, AccountIndex, ApprovalVotingParams, Balance, BlockNumber, CandidateEvent,
	CandidateHash, CommittedCandidateReceipt, CoreState, DisputeState, ExecutorParams,
	GroupRotationInfo, Hash, Id as ParaId, InboundDownwardMessage, InboundHrmpMessage, Moment,
	NodeFeatures, Nonce, OccupiedCoreAssumption, PersistedValidationData, ScrapedOnChainVotes,
	SessionInfo, Signature, ValidationCode, ValidationCodeHash, ValidatorId, ValidatorIndex,
	LOWEST_PUBLIC_ID, PARACHAIN_KEY_TYPE_ID,
};
use polkadot_runtime_common::{
	auctions, claims, crowdloan, identity_migrator, impl_runtime_weights,
	impls::{
		DealWithFees, LocatableAssetConverter, VersionedLocatableAsset, VersionedLocationConverter,
	},
	paras_registrar, prod_or_fast, slots,
	traits::Leaser,
	BalanceToU256, BlockHashCount, BlockLength, CurrencyToVote, SlowAdjustingFeeUpdate,
	U256ToBalance,
};
use scale_info::TypeInfo;
use sp_std::{cmp::Ordering, collections::btree_map::BTreeMap, prelude::*};

use runtime_parachains::{
	assigner_coretime as parachains_assigner_coretime,
	assigner_on_demand as parachains_assigner_on_demand, configuration as parachains_configuration,
	configuration::ActiveConfigHrmpChannelSizeAndCapacityRatio,
	coretime, disputes as parachains_disputes,
	disputes::slashing as parachains_slashing,
	dmp as parachains_dmp, hrmp as parachains_hrmp, inclusion as parachains_inclusion,
	inclusion::{AggregateMessageOrigin, UmpQueueId},
	initializer as parachains_initializer, origin as parachains_origin, paras as parachains_paras,
	paras_inherent as parachains_paras_inherent, reward_points as parachains_reward_points,
	runtime_api_impl::{
		v10 as parachains_runtime_api_impl, vstaging as parachains_vstaging_api_impl,
	},
	scheduler as parachains_scheduler, session_info as parachains_session_info,
	shared as parachains_shared,
};

use authority_discovery_primitives::AuthorityId as AuthorityDiscoveryId;
use beefy_primitives::{
	ecdsa_crypto::{AuthorityId as BeefyId, Signature as BeefySignature},
	mmr::{BeefyDataProvider, MmrLeafVersion},
};
use frame_election_provider_support::{
	bounds::ElectionBoundsBuilder, generate_solution_type, onchain, NposSolution,
	SequentialPhragmen,
};
use frame_support::{
	construct_runtime,
	genesis_builder_helper::{build_state, get_preset},
	parameter_types,
	traits::{
		fungible::HoldConsideration, ConstU32, Contains, EitherOf, EitherOfDiverse, EverythingBut,
		InstanceFilter, KeyOwnerProofSystem, LinearStoragePrice, PrivilegeCmp, ProcessMessage,
		ProcessMessageError, StorageMapShim, WithdrawReasons,
	},
	weights::{ConstantMultiplier, WeightMeter},
	PalletId,
};
use frame_system::{EnsureRoot, EnsureSigned};
use pallet_grandpa::{fg_primitives, AuthorityId as GrandpaId};
use pallet_identity::legacy::IdentityInfo;
use pallet_session::historical as session_historical;
<<<<<<< HEAD
use pallet_transaction_payment::{FeeDetails, RuntimeDispatchInfo};
=======
use pallet_transaction_payment::{FeeDetails, FungibleAdapter, RuntimeDispatchInfo};
>>>>>>> 40ca0730
use sp_core::{ConstU128, OpaqueMetadata, H256};
use sp_runtime::{
	create_runtime_str, generic, impl_opaque_keys,
	traits::{
		AccountIdLookup, BlakeTwo256, Block as BlockT, ConvertInto, Extrinsic as ExtrinsicT,
		IdentityLookup, Keccak256, OpaqueKeys, SaturatedConversion, Verify,
	},
	transaction_validity::{TransactionPriority, TransactionSource, TransactionValidity},
	ApplyExtrinsicResult, BoundToRuntimeAppPublic, FixedU128, KeyTypeId, Perbill, Percent, Permill,
	RuntimeAppPublic, RuntimeDebug,
};
use sp_staking::SessionIndex;
#[cfg(any(feature = "std", test))]
use sp_version::NativeVersion;
use sp_version::RuntimeVersion;
use xcm::{
	latest::{InteriorLocation, Junction, Junction::PalletInstance},
	VersionedLocation,
};
use xcm_builder::PayOverXcm;

pub use frame_system::Call as SystemCall;
pub use pallet_balances::Call as BalancesCall;
pub use pallet_election_provider_multi_phase::{Call as EPMCall, GeometricDepositBase};
#[cfg(feature = "std")]
pub use pallet_staking::StakerStatus;
use pallet_staking::UseValidatorsMap;
use sp_runtime::traits::Get;
#[cfg(any(feature = "std", test))]
pub use sp_runtime::BuildStorage;

/// Constant values used within the runtime.
use kusama_runtime_constants::{
	currency::*, fee::*, system_parachain, time::*, TREASURY_PALLET_ID,
};

// Weights used in the runtime.
mod weights;

// Voter bag threshold definitions.
mod bag_thresholds;

// Historical information of society finances.
mod past_payouts;

// XCM configurations.
pub mod xcm_config;

// Governance configurations.
pub mod governance;
use governance::{
	pallet_custom_origins, AuctionAdmin, Fellows, GeneralAdmin, LeaseAdmin, StakingAdmin,
	Treasurer, TreasurySpender,
};

// Implemented types.
pub mod impls;

#[cfg(test)]
mod tests;

use polkadot_runtime_common as runtime_common;
impl_runtime_weights!(kusama_runtime_constants);

// Make the WASM binary available.
#[cfg(feature = "std")]
include!(concat!(env!("OUT_DIR"), "/wasm_binary.rs"));

/// Runtime version (Kusama).
#[sp_version::runtime_version]
pub const VERSION: RuntimeVersion = RuntimeVersion {
	spec_name: create_runtime_str!("kusama"),
	impl_name: create_runtime_str!("parity-kusama"),
	authoring_version: 2,
	spec_version: 1_002_004,
	impl_version: 0,
	apis: RUNTIME_API_VERSIONS,
	transaction_version: 25,
	state_version: 1,
};

/// The BABE epoch configuration at genesis.
pub const BABE_GENESIS_EPOCH_CONFIG: babe_primitives::BabeEpochConfiguration =
	babe_primitives::BabeEpochConfiguration {
		c: PRIMARY_PROBABILITY,
		allowed_slots: babe_primitives::AllowedSlots::PrimaryAndSecondaryVRFSlots,
	};

/// Native version.
#[cfg(any(feature = "std", test))]
pub fn native_version() -> NativeVersion {
	NativeVersion { runtime_version: VERSION, can_author_with: Default::default() }
}

parameter_types! {
	pub const Version: RuntimeVersion = VERSION;
	pub const SS58Prefix: u8 = 2;
}

/// A type to identify calls to the Identity pallet. These will be filtered to prevent invocation,
/// locking the state of the pallet and preventing further updates to identities and sub-identities.
/// The locked state will be the genesis state of a new system chain and then removed from the Relay
/// Chain.
pub struct IsIdentityCall;
impl Contains<RuntimeCall> for IsIdentityCall {
	fn contains(c: &RuntimeCall) -> bool {
		matches!(c, RuntimeCall::Identity(_))
	}
}

impl frame_system::Config for Runtime {
	type BaseCallFilter = EverythingBut<IsIdentityCall>;
	type BlockWeights = BlockWeights;
	type BlockLength = BlockLength;
	type RuntimeOrigin = RuntimeOrigin;
	type RuntimeCall = RuntimeCall;
	type Nonce = Nonce;
	type Hash = Hash;
	type Hashing = BlakeTwo256;
	type AccountId = AccountId;
	type Lookup = AccountIdLookup<AccountId, ()>;
	type Block = Block;
	type RuntimeEvent = RuntimeEvent;
	type RuntimeTask = RuntimeTask;
	type BlockHashCount = BlockHashCount;
	type DbWeight = RocksDbWeight;
	type Version = Version;
	type PalletInfo = PalletInfo;
	type AccountData = pallet_balances::AccountData<Balance>;
	type OnNewAccount = ();
	type OnKilledAccount = ();
	type SystemWeightInfo = weights::frame_system::WeightInfo<Runtime>;
	type SS58Prefix = SS58Prefix;
	type OnSetCode = ();
	type MaxConsumers = frame_support::traits::ConstU32<16>;
	type SingleBlockMigrations = ();
	type MultiBlockMigrator = ();
	type PreInherents = ();
	type PostInherents = ();
	type PostTransactions = ();
}

parameter_types! {
	pub MaximumSchedulerWeight: Weight = Perbill::from_percent(80) * BlockWeights::get().max_block;
	pub const MaxScheduledPerBlock: u32 = 50;
	pub const NoPreimagePostponement: Option<u32> = Some(10);
}

/// Used the compare the privilege of an origin inside the scheduler.
pub struct OriginPrivilegeCmp;

impl PrivilegeCmp<OriginCaller> for OriginPrivilegeCmp {
	fn cmp_privilege(left: &OriginCaller, right: &OriginCaller) -> Option<Ordering> {
		if left == right {
			return Some(Ordering::Equal)
		}

		match (left, right) {
			// Root is greater than anything.
			(OriginCaller::system(frame_system::RawOrigin::Root), _) => Some(Ordering::Greater),
			// For every other origin we don't care, as they are not used for `ScheduleOrigin`.
			_ => None,
		}
	}
}

impl pallet_scheduler::Config for Runtime {
	type RuntimeOrigin = RuntimeOrigin;
	type RuntimeEvent = RuntimeEvent;
	type PalletsOrigin = OriginCaller;
	type RuntimeCall = RuntimeCall;
	type MaximumWeight = MaximumSchedulerWeight;
	// The goal of having ScheduleOrigin include AuctionAdmin is to allow the auctions track of
	// OpenGov to schedule periodic auctions.
	// Also allow Treasurer to schedule recurring payments.
	type ScheduleOrigin = EitherOf<EitherOf<EnsureRoot<AccountId>, AuctionAdmin>, Treasurer>;
	type MaxScheduledPerBlock = MaxScheduledPerBlock;
	type WeightInfo = weights::pallet_scheduler::WeightInfo<Runtime>;
	type OriginPrivilegeCmp = OriginPrivilegeCmp;
	type Preimages = Preimage;
}

parameter_types! {
	pub const PreimageBaseDeposit: Balance = deposit(2, 64);
	pub const PreimageByteDeposit: Balance = deposit(0, 1);
	pub const PreimageHoldReason: RuntimeHoldReason =
		RuntimeHoldReason::Preimage(pallet_preimage::HoldReason::Preimage);
}

impl pallet_preimage::Config for Runtime {
	type WeightInfo = weights::pallet_preimage::WeightInfo<Runtime>;
	type RuntimeEvent = RuntimeEvent;
	type Currency = Balances;
	type ManagerOrigin = EnsureRoot<AccountId>;
	type Consideration = HoldConsideration<
		AccountId,
		Balances,
		PreimageHoldReason,
		LinearStoragePrice<PreimageBaseDeposit, PreimageByteDeposit, Balance>,
	>;
}

parameter_types! {
	pub EpochDuration: u64 = prod_or_fast!(
		EPOCH_DURATION_IN_SLOTS as u64,
		2 * MINUTES as u64,
		"KSM_EPOCH_DURATION"
	);
	pub const ExpectedBlockTime: Moment = MILLISECS_PER_BLOCK;
	pub ReportLongevity: u64 =
		BondingDuration::get() as u64 * SessionsPerEra::get() as u64 * EpochDuration::get();
}

impl pallet_babe::Config for Runtime {
	type EpochDuration = EpochDuration;
	type ExpectedBlockTime = ExpectedBlockTime;

	// session module is the trigger
	type EpochChangeTrigger = pallet_babe::ExternalTrigger;

	type DisabledValidators = Session;

	type KeyOwnerProof =
		<Historical as KeyOwnerProofSystem<(KeyTypeId, pallet_babe::AuthorityId)>>::Proof;

	type EquivocationReportSystem =
		pallet_babe::EquivocationReportSystem<Self, Offences, Historical, ReportLongevity>;

	type WeightInfo = ();

	type MaxAuthorities = MaxAuthorities;
	type MaxNominators = MaxNominators;
}

parameter_types! {
	pub const IndexDeposit: Balance = 100 * CENTS;
}

impl pallet_indices::Config for Runtime {
	type AccountIndex = AccountIndex;
	type Currency = Balances;
	type Deposit = IndexDeposit;
	type RuntimeEvent = RuntimeEvent;
	type WeightInfo = weights::pallet_indices::WeightInfo<Runtime>;
}

parameter_types! {
	pub const ExistentialDeposit: Balance = EXISTENTIAL_DEPOSIT;
	pub const MaxLocks: u32 = 50;
	pub const MaxReserves: u32 = 50;
}

impl pallet_balances::Config for Runtime {
	type Balance = Balance;
	type DustRemoval = ();
	type RuntimeEvent = RuntimeEvent;
	type ExistentialDeposit = ExistentialDeposit;
	type AccountStore = System;
	type MaxLocks = MaxLocks;
	type MaxReserves = MaxReserves;
	type ReserveIdentifier = [u8; 8];
	type WeightInfo = weights::pallet_balances_native::WeightInfo<Runtime>;
	type FreezeIdentifier = RuntimeFreezeReason;
	type MaxFreezes = ConstU32<8>;
	type RuntimeHoldReason = RuntimeHoldReason;
	type RuntimeFreezeReason = RuntimeFreezeReason;
}

parameter_types! {
	pub BeefySetIdSessionEntries: u32 = BondingDuration::get() * SessionsPerEra::get();
}

impl pallet_beefy::Config for Runtime {
	type BeefyId = BeefyId;
	type MaxAuthorities = MaxAuthorities;
	type MaxNominators = MaxNominators;
	type MaxSetIdSessionEntries = BeefySetIdSessionEntries;
	type OnNewValidatorSet = BeefyMmrLeaf;
	type WeightInfo = ();
	type KeyOwnerProof = <Historical as KeyOwnerProofSystem<(KeyTypeId, BeefyId)>>::Proof;
	type EquivocationReportSystem =
		pallet_beefy::EquivocationReportSystem<Self, Offences, Historical, ReportLongevity>;
}

impl pallet_mmr::Config for Runtime {
	const INDEXING_PREFIX: &'static [u8] = mmr::INDEXING_PREFIX;
	type Hashing = Keccak256;
	type OnNewRoot = pallet_beefy_mmr::DepositBeefyDigest<Runtime>;
	type WeightInfo = ();
	type LeafData = pallet_beefy_mmr::Pallet<Runtime>;
	type BlockHashProvider = pallet_mmr::DefaultBlockHashProvider<Runtime>;
}

/// MMR helper types.
mod mmr {
	use super::Runtime;
	pub use pallet_mmr::primitives::*;

	pub type Leaf = <<Runtime as pallet_mmr::Config>::LeafData as LeafDataProvider>::LeafData;
	pub type Hashing = <Runtime as pallet_mmr::Config>::Hashing;
	pub type Hash = <Hashing as sp_runtime::traits::Hash>::Output;
}

parameter_types! {
	/// Version of the produced MMR leaf.
	///
	/// The version consists of two parts;
	/// - `major` (3 bits)
	/// - `minor` (5 bits)
	///
	/// `major` should be updated only if decoding the previous MMR Leaf format from the payload
	/// is not possible (i.e. backward incompatible change).
	/// `minor` should be updated if fields are added to the previous MMR Leaf, which given SCALE
	/// encoding does not prevent old leafs from being decoded.
	///
	/// Hence we expect `major` to be changed really rarely (think never).
	/// See [`MmrLeafVersion`] type documentation for more details.
	pub LeafVersion: MmrLeafVersion = MmrLeafVersion::new(0, 0);
}

/// A BEEFY data provider that merkelizes all the parachain heads at the current block
/// (sorted by their parachain id).
pub struct ParaHeadsRootProvider;
impl BeefyDataProvider<H256> for ParaHeadsRootProvider {
	fn extra_data() -> H256 {
		let mut para_heads: Vec<(u32, Vec<u8>)> = parachains_paras::Parachains::<Runtime>::get()
			.into_iter()
			.filter_map(|id| {
				parachains_paras::Heads::<Runtime>::get(id).map(|head| (id.into(), head.0))
			})
			.collect();
		para_heads.sort_by_key(|k| k.0);
		binary_merkle_tree::merkle_root::<mmr::Hashing, _>(
			para_heads.into_iter().map(|pair| pair.encode()),
		)
	}
}

impl pallet_beefy_mmr::Config for Runtime {
	type LeafVersion = LeafVersion;
	type BeefyAuthorityToMerkleLeaf = pallet_beefy_mmr::BeefyEcdsaToEthereum;
	type LeafExtra = H256;
	type BeefyDataProvider = ParaHeadsRootProvider;
}

parameter_types! {
	pub const TransactionByteFee: Balance = kusama_runtime_constants::fee::TRANSACTION_BYTE_FEE;
	/// This value increases the priority of `Operational` transactions by adding
	/// a "virtual tip" that's equal to the `OperationalFeeMultiplier * final_fee`.
	pub const OperationalFeeMultiplier: u8 = 5;
}

impl pallet_transaction_payment::Config for Runtime {
	type RuntimeEvent = RuntimeEvent;
	type OnChargeTransaction = FungibleAdapter<Balances, DealWithFees<Self>>;
	type OperationalFeeMultiplier = OperationalFeeMultiplier;
	type WeightToFee = WeightToFee;
	type LengthToFee = ConstantMultiplier<Balance, TransactionByteFee>;
	type FeeMultiplierUpdate = SlowAdjustingFeeUpdate<Self>;
}

parameter_types! {
	pub const MinimumPeriod: u64 = SLOT_DURATION / 2;
}
impl pallet_timestamp::Config for Runtime {
	type Moment = u64;
	type OnTimestampSet = Babe;
	type MinimumPeriod = MinimumPeriod;
	type WeightInfo = weights::pallet_timestamp::WeightInfo<Runtime>;
}

impl pallet_authorship::Config for Runtime {
	type FindAuthor = pallet_session::FindAccountFromAuthorIndex<Self, Babe>;
	type EventHandler = Staking;
}

#[derive(Clone, Debug, PartialEq, Eq, Encode, Decode)]
pub struct OldSessionKeys {
	pub grandpa: <Grandpa as BoundToRuntimeAppPublic>::Public,
	pub babe: <Babe as BoundToRuntimeAppPublic>::Public,
	pub im_online: pallet_im_online::sr25519::AuthorityId,
	pub para_validator: <Initializer as BoundToRuntimeAppPublic>::Public,
	pub para_assignment: <ParaSessionInfo as BoundToRuntimeAppPublic>::Public,
	pub authority_discovery: <AuthorityDiscovery as BoundToRuntimeAppPublic>::Public,
	pub beefy: <Beefy as BoundToRuntimeAppPublic>::Public,
}

impl OpaqueKeys for OldSessionKeys {
	type KeyTypeIdProviders = ();
	fn key_ids() -> &'static [KeyTypeId] {
		&[
			<<Grandpa as BoundToRuntimeAppPublic>::Public>::ID,
			<<Babe as BoundToRuntimeAppPublic>::Public>::ID,
			sp_core::crypto::key_types::IM_ONLINE,
			<<Initializer as BoundToRuntimeAppPublic>::Public>::ID,
			<<ParaSessionInfo as BoundToRuntimeAppPublic>::Public>::ID,
			<<AuthorityDiscovery as BoundToRuntimeAppPublic>::Public>::ID,
			<<Beefy as BoundToRuntimeAppPublic>::Public>::ID,
		]
	}
	fn get_raw(&self, i: KeyTypeId) -> &[u8] {
		match i {
			<<Grandpa as BoundToRuntimeAppPublic>::Public>::ID => self.grandpa.as_ref(),
			<<Babe as BoundToRuntimeAppPublic>::Public>::ID => self.babe.as_ref(),
			sp_core::crypto::key_types::IM_ONLINE => self.im_online.as_ref(),
			<<Initializer as BoundToRuntimeAppPublic>::Public>::ID => self.para_validator.as_ref(),
			<<ParaSessionInfo as BoundToRuntimeAppPublic>::Public>::ID =>
				self.para_assignment.as_ref(),
			<<AuthorityDiscovery as BoundToRuntimeAppPublic>::Public>::ID =>
				self.authority_discovery.as_ref(),
			<<Beefy as BoundToRuntimeAppPublic>::Public>::ID => self.beefy.as_ref(),
			_ => &[],
		}
	}
}

impl_opaque_keys! {
	pub struct SessionKeys {
		pub grandpa: Grandpa,
		pub babe: Babe,
		pub para_validator: Initializer,
		pub para_assignment: ParaSessionInfo,
		pub authority_discovery: AuthorityDiscovery,
		pub beefy: Beefy,
	}
}

// remove this when removing `OldSessionKeys`
fn transform_session_keys(_val: AccountId, old: OldSessionKeys) -> SessionKeys {
	SessionKeys {
		grandpa: old.grandpa,
		babe: old.babe,
		para_validator: old.para_validator,
		para_assignment: old.para_assignment,
		authority_discovery: old.authority_discovery,
		beefy: old.beefy,
	}
}

impl pallet_session::Config for Runtime {
	type RuntimeEvent = RuntimeEvent;
	type ValidatorId = AccountId;
	type ValidatorIdOf = pallet_staking::StashOf<Self>;
	type ShouldEndSession = Babe;
	type NextSessionRotation = Babe;
	type SessionManager = pallet_session::historical::NoteHistoricalRoot<Self, Staking>;
	type SessionHandler = <SessionKeys as OpaqueKeys>::KeyTypeIdProviders;
	type Keys = SessionKeys;
	type WeightInfo = weights::pallet_session::WeightInfo<Runtime>;
}

impl pallet_session::historical::Config for Runtime {
	type FullIdentification = pallet_staking::Exposure<AccountId, Balance>;
	type FullIdentificationOf = pallet_staking::ExposureOf<Runtime>;
}

parameter_types! {
	// phase durations. 1/4 of the last session for each.
	// in testing: 1min or half of the session for each
	pub SignedPhase: u32 = prod_or_fast!(
		EPOCH_DURATION_IN_SLOTS / 4,
		MINUTES.min(EpochDuration::get().saturated_into::<u32>() / 2),
		"KSM_SIGNED_PHASE"
	);
	pub UnsignedPhase: u32 = prod_or_fast!(
		EPOCH_DURATION_IN_SLOTS / 4,
		MINUTES.min(EpochDuration::get().saturated_into::<u32>() / 2),
		"KSM_UNSIGNED_PHASE"
	);

	// signed config
	pub const SignedMaxSubmissions: u32 = 16;
	pub const SignedMaxRefunds: u32 = 16 / 4;
	pub const SignedFixedDeposit: Balance = deposit(2, 0);
	pub const SignedDepositIncreaseFactor: Percent = Percent::from_percent(10);
	pub const SignedDepositByte: Balance = deposit(0, 10) / 1024;
	// Each good submission will get 1/10 KSM as reward
	pub SignedRewardBase: Balance =  UNITS / 10;

	// 1 hour session, 15 minutes unsigned phase, 8 offchain executions.
	pub OffchainRepeat: BlockNumber = UnsignedPhase::get() / 8;

	pub const MaxElectingVoters: u32 = 12_500;
	/// We take the top 12500 nominators as electing voters and all of the validators as electable
	/// targets. Whilst this is the case, we cannot and shall not increase the size of the
	/// validator intentions.
	pub ElectionBounds: frame_election_provider_support::bounds::ElectionBounds =
		ElectionBoundsBuilder::default().voters_count(MaxElectingVoters::get().into()).build();
	pub NposSolutionPriority: TransactionPriority =
		Perbill::from_percent(90) * TransactionPriority::MAX;
	/// Setup election pallet to support maximum winners upto 2000. This will mean Staking Pallet
	/// cannot have active validators higher than this count.
	pub const MaxActiveValidators: u32 = 2000;
}

generate_solution_type!(
	#[compact]
	pub struct NposCompactSolution24::<
		VoterIndex = u32,
		TargetIndex = u16,
		Accuracy = sp_runtime::PerU16,
		MaxVoters = MaxElectingVoters,
	>(24)
);

pub struct OnChainSeqPhragmen;
impl onchain::Config for OnChainSeqPhragmen {
	type System = Runtime;
	type Solver =
		SequentialPhragmen<AccountId, polkadot_runtime_common::elections::OnChainAccuracy>;
	type DataProvider = Staking;
	type WeightInfo = weights::frame_election_provider_support::WeightInfo<Runtime>;
	type MaxWinners = MaxActiveValidators;
	type Bounds = ElectionBounds;
}

impl pallet_election_provider_multi_phase::MinerConfig for Runtime {
	type AccountId = AccountId;
	type MaxLength = OffchainSolutionLengthLimit;
	type MaxWeight = OffchainSolutionWeightLimit;
	type Solution = NposCompactSolution24;
	type MaxVotesPerVoter = <
		<Self as pallet_election_provider_multi_phase::Config>::DataProvider
		as
		frame_election_provider_support::ElectionDataProvider
	>::MaxVotesPerVoter;
	type MaxWinners = MaxActiveValidators;

	// The unsigned submissions have to respect the weight of the submit_unsigned call, thus their
	// weight estimate function is wired to this call's weight.
	fn solution_weight(v: u32, t: u32, a: u32, d: u32) -> Weight {
		<
			<Self as pallet_election_provider_multi_phase::Config>::WeightInfo
			as
			pallet_election_provider_multi_phase::WeightInfo
		>::submit_unsigned(v, t, a, d)
	}
}

impl pallet_election_provider_multi_phase::Config for Runtime {
	type RuntimeEvent = RuntimeEvent;
	type Currency = Balances;
	type EstimateCallFee = TransactionPayment;
	type UnsignedPhase = UnsignedPhase;
	type SignedMaxSubmissions = SignedMaxSubmissions;
	type SignedMaxRefunds = SignedMaxRefunds;
	type SignedRewardBase = SignedRewardBase;
	type SignedDepositBase =
		GeometricDepositBase<Balance, SignedFixedDeposit, SignedDepositIncreaseFactor>;
	type SignedDepositByte = SignedDepositByte;
	type SignedDepositWeight = ();
	type SignedMaxWeight =
		<Self::MinerConfig as pallet_election_provider_multi_phase::MinerConfig>::MaxWeight;
	type MinerConfig = Self;
	type SlashHandler = (); // burn slashes
	type RewardHandler = (); // nothing to do upon rewards
	type SignedPhase = SignedPhase;
	type BetterSignedThreshold = ();
	type OffchainRepeat = OffchainRepeat;
	type MinerTxPriority = NposSolutionPriority;
	type DataProvider = Staking;
	#[cfg(any(feature = "fast-runtime", feature = "runtime-benchmarks"))]
	type Fallback = onchain::OnChainExecution<OnChainSeqPhragmen>;
	#[cfg(not(any(feature = "fast-runtime", feature = "runtime-benchmarks")))]
	type Fallback = frame_election_provider_support::NoElection<(
		AccountId,
		BlockNumber,
		Staking,
		MaxActiveValidators,
	)>;
	type GovernanceFallback = onchain::OnChainExecution<OnChainSeqPhragmen>;
	type Solver = SequentialPhragmen<
		AccountId,
		pallet_election_provider_multi_phase::SolutionAccuracyOf<Self>,
		(),
	>;
	type BenchmarkingConfig = polkadot_runtime_common::elections::BenchmarkConfig;
	type ForceOrigin = EitherOf<EnsureRoot<Self::AccountId>, StakingAdmin>;
	type WeightInfo = weights::pallet_election_provider_multi_phase::WeightInfo<Self>;
	type MaxWinners = MaxActiveValidators;
	type ElectionBounds = ElectionBounds;
}

parameter_types! {
	pub const BagThresholds: &'static [u64] = &bag_thresholds::THRESHOLDS;
}

type VoterBagsListInstance = pallet_bags_list::Instance1;
impl pallet_bags_list::Config<VoterBagsListInstance> for Runtime {
	type RuntimeEvent = RuntimeEvent;
	type ScoreProvider = Staking;
	type WeightInfo = weights::pallet_bags_list::WeightInfo<Runtime>;
	type BagThresholds = BagThresholds;
	type Score = sp_npos_elections::VoteWeight;
}

pub struct EraPayout;
impl pallet_staking::EraPayout<Balance> for EraPayout {
	fn era_payout(
		total_staked: Balance,
		_total_issuance: Balance,
		era_duration_millis: u64,
	) -> (Balance, Balance) {
		// all para-ids that are currently active.
		let auctioned_slots = parachains_paras::Parachains::<Runtime>::get()
			.into_iter()
			// all active para-ids that do not belong to a system chain is the number
			// of parachains that we should take into account for inflation.
			.filter(|i| *i >= LOWEST_PUBLIC_ID)
			.count() as u64;

		const MAX_ANNUAL_INFLATION: Perquintill = Perquintill::from_percent(10);
		const MILLISECONDS_PER_YEAR: u64 = 1000 * 3600 * 24 * 36525 / 100;

		polkadot_runtime_common::impls::era_payout(
			total_staked,
			Nis::issuance().other,
			MAX_ANNUAL_INFLATION,
			Perquintill::from_rational(era_duration_millis, MILLISECONDS_PER_YEAR),
			auctioned_slots,
		)
	}
}

parameter_types! {
	// Six sessions in an era (6 hours).
	pub const SessionsPerEra: SessionIndex = prod_or_fast!(6, 1);

	// 28 eras for unbonding (7 days).
	pub BondingDuration: sp_staking::EraIndex = prod_or_fast!(
		28,
		28,
		"DOT_BONDING_DURATION"
	);
	// 27 eras in which slashes can be cancelled (slightly less than 7 days).
	pub SlashDeferDuration: sp_staking::EraIndex = prod_or_fast!(
		27,
		27,
		"DOT_SLASH_DEFER_DURATION"
	);
	pub const MaxExposurePageSize: u32 = 512;
	// Note: this is not really correct as Max Nominators is (MaxExposurePageSize * page_count) but
	// this is an unbounded number. We just set it to a reasonably high value, 1 full page
	// of nominators.
	pub const MaxNominators: u32 = 512;
	pub const OffendingValidatorsThreshold: Perbill = Perbill::from_percent(17);
	// 24
	pub const MaxNominations: u32 = <NposCompactSolution24 as NposSolution>::LIMIT as u32;
}

impl pallet_staking::Config for Runtime {
	type Currency = Balances;
	type CurrencyBalance = Balance;
	type UnixTime = Timestamp;
	type CurrencyToVote = CurrencyToVote;
	type ElectionProvider = ElectionProviderMultiPhase;
	type GenesisElectionProvider = onchain::OnChainExecution<OnChainSeqPhragmen>;
	type RewardRemainder = Treasury;
	type RuntimeEvent = RuntimeEvent;
	type Slash = Treasury;
	type Reward = ();
	type SessionsPerEra = SessionsPerEra;
	type BondingDuration = BondingDuration;
	type SlashDeferDuration = SlashDeferDuration;
	type AdminOrigin = EitherOf<EnsureRoot<Self::AccountId>, StakingAdmin>;
	type SessionInterface = Self;
	type EraPayout = EraPayout;
	type NextNewSession = Session;
	type MaxExposurePageSize = MaxExposurePageSize;
	type OffendingValidatorsThreshold = OffendingValidatorsThreshold;
	type VoterList = VoterList;
	type TargetList = UseValidatorsMap<Self>;
	type NominationsQuota = pallet_staking::FixedNominationsQuota<{ MaxNominations::get() }>;
	type MaxUnlockingChunks = frame_support::traits::ConstU32<32>;
	type HistoryDepth = frame_support::traits::ConstU32<84>;
	type MaxControllersInDeprecationBatch = ConstU32<5169>;
	type BenchmarkingConfig = polkadot_runtime_common::StakingBenchmarkingConfig;
	type EventListeners = NominationPools;
	type WeightInfo = weights::pallet_staking::WeightInfo<Runtime>;
}

impl pallet_fast_unstake::Config for Runtime {
	type RuntimeEvent = RuntimeEvent;
	type Currency = Balances;
	type BatchSize = frame_support::traits::ConstU32<64>;
	type Deposit = frame_support::traits::ConstU128<{ CENTS * 100 }>;
	type ControlOrigin = EnsureRoot<AccountId>;
	type Staking = Staking;
	type MaxErasToCheckPerBlock = ConstU32<1>;
	type WeightInfo = weights::pallet_fast_unstake::WeightInfo<Runtime>;
}

parameter_types! {
	pub const ProposalBond: Permill = Permill::from_percent(5);
	pub const ProposalBondMinimum: Balance = 2000 * CENTS;
	pub const ProposalBondMaximum: Balance = GRAND;
	pub const SpendPeriod: BlockNumber = 6 * DAYS;
	pub const Burn: Permill = Permill::from_perthousand(2);
	pub const TreasuryPalletId: PalletId = PalletId(*b"py/trsry");
	pub const PayoutSpendPeriod: BlockNumber = 30 * DAYS;
	// The asset's interior location for the paying account. This is the Treasury
	// pallet instance (which sits at index 18).
	pub TreasuryInteriorLocation: InteriorLocation = PalletInstance(TREASURY_PALLET_ID).into();

	pub const TipCountdown: BlockNumber = DAYS;
	pub const TipFindersFee: Percent = Percent::from_percent(20);
	pub const TipReportDepositBase: Balance = 100 * CENTS;
	pub const DataDepositPerByte: Balance = CENTS;
	pub const MaxApprovals: u32 = 100;
	pub const MaxAuthorities: u32 = 100_000;
	pub const MaxKeys: u32 = 10_000;
	pub const MaxPeerInHeartbeats: u32 = 10_000;
}

impl pallet_treasury::Config for Runtime {
	type PalletId = TreasuryPalletId;
	type Currency = Balances;
	type ApproveOrigin = EitherOfDiverse<EnsureRoot<AccountId>, Treasurer>;
	type RejectOrigin = EitherOfDiverse<EnsureRoot<AccountId>, Treasurer>;
	type RuntimeEvent = RuntimeEvent;
	type OnSlash = Treasury;
	type ProposalBond = ProposalBond;
	type ProposalBondMinimum = ProposalBondMinimum;
	type ProposalBondMaximum = ProposalBondMaximum;
	type SpendPeriod = SpendPeriod;
	type Burn = Burn;
	type BurnDestination = Society;
	type MaxApprovals = MaxApprovals;
	type WeightInfo = weights::pallet_treasury::WeightInfo<Runtime>;
	type SpendFunds = Bounties;
	type SpendOrigin = TreasurySpender;
	type AssetKind = VersionedLocatableAsset;
	type Beneficiary = VersionedLocation;
	type BeneficiaryLookup = IdentityLookup<Self::Beneficiary>;
	type Paymaster = PayOverXcm<
		TreasuryInteriorLocation,
		crate::xcm_config::XcmRouter,
		crate::XcmPallet,
		ConstU32<{ 6 * HOURS }>,
		Self::Beneficiary,
		Self::AssetKind,
		LocatableAssetConverter,
		VersionedLocationConverter,
	>;
	type BalanceConverter = impls::NativeOnSystemParachain<AssetRate>;
	type PayoutPeriod = PayoutSpendPeriod;
	#[cfg(feature = "runtime-benchmarks")]
	type BenchmarkHelper = polkadot_runtime_common::impls::benchmarks::TreasuryArguments;
}

parameter_types! {
	pub const BountyDepositBase: Balance = 100 * CENTS;
	pub const BountyDepositPayoutDelay: BlockNumber = 4 * DAYS;
	pub const BountyUpdatePeriod: BlockNumber = 90 * DAYS;
	pub const MaximumReasonLength: u32 = 16384;
	pub const CuratorDepositMultiplier: Permill = Permill::from_percent(50);
	pub const CuratorDepositMin: Balance = 10 * CENTS;
	pub const CuratorDepositMax: Balance = 500 * CENTS;
	pub const BountyValueMinimum: Balance = 200 * CENTS;
}

impl pallet_bounties::Config for Runtime {
	type BountyDepositBase = BountyDepositBase;
	type BountyDepositPayoutDelay = BountyDepositPayoutDelay;
	type BountyUpdatePeriod = BountyUpdatePeriod;
	type CuratorDepositMultiplier = CuratorDepositMultiplier;
	type CuratorDepositMin = CuratorDepositMin;
	type CuratorDepositMax = CuratorDepositMax;
	type BountyValueMinimum = BountyValueMinimum;
	type ChildBountyManager = ChildBounties;
	type DataDepositPerByte = DataDepositPerByte;
	type RuntimeEvent = RuntimeEvent;
	type MaximumReasonLength = MaximumReasonLength;
	type WeightInfo = weights::pallet_bounties::WeightInfo<Runtime>;
}

parameter_types! {
	pub const MaxActiveChildBountyCount: u32 = 100;
	pub const ChildBountyValueMinimum: Balance = BountyValueMinimum::get() / 10;
}

impl pallet_child_bounties::Config for Runtime {
	type RuntimeEvent = RuntimeEvent;
	type MaxActiveChildBountyCount = MaxActiveChildBountyCount;
	type ChildBountyValueMinimum = ChildBountyValueMinimum;
	type WeightInfo = weights::pallet_child_bounties::WeightInfo<Runtime>;
}

impl pallet_offences::Config for Runtime {
	type RuntimeEvent = RuntimeEvent;
	type IdentificationTuple = pallet_session::historical::IdentificationTuple<Self>;
	type OnOffenceHandler = Staking;
}

impl pallet_authority_discovery::Config for Runtime {
	type MaxAuthorities = MaxAuthorities;
}

parameter_types! {
	pub MaxSetIdSessionEntries: u32 = BondingDuration::get() * SessionsPerEra::get();
}

impl pallet_grandpa::Config for Runtime {
	type RuntimeEvent = RuntimeEvent;

	type WeightInfo = ();
	type MaxAuthorities = MaxAuthorities;
	type MaxNominators = MaxNominators;
	type MaxSetIdSessionEntries = MaxSetIdSessionEntries;

	type KeyOwnerProof = <Historical as KeyOwnerProofSystem<(KeyTypeId, GrandpaId)>>::Proof;

	type EquivocationReportSystem =
		pallet_grandpa::EquivocationReportSystem<Self, Offences, Historical, ReportLongevity>;
}

/// Submits transaction with the node's public and signature type. Adheres to the signed extension
/// format of the chain.
impl<LocalCall> frame_system::offchain::CreateSignedTransaction<LocalCall> for Runtime
where
	RuntimeCall: From<LocalCall>,
{
	fn create_transaction<C: frame_system::offchain::AppCrypto<Self::Public, Self::Signature>>(
		call: RuntimeCall,
		public: <Signature as Verify>::Signer,
		account: AccountId,
		nonce: <Runtime as frame_system::Config>::Nonce,
	) -> Option<(RuntimeCall, <UncheckedExtrinsic as ExtrinsicT>::SignaturePayload)> {
		use sp_runtime::traits::StaticLookup;
		// take the biggest period possible.
		let period =
			BlockHashCount::get().checked_next_power_of_two().map(|c| c / 2).unwrap_or(2) as u64;

		let current_block = System::block_number()
			.saturated_into::<u64>()
			// The `System::block_number` is initialized with `n+1`,
			// so the actual block number is `n`.
			.saturating_sub(1);
		let tip = 0;
		let extra: SignedExtra = (
			frame_system::CheckNonZeroSender::<Runtime>::new(),
			frame_system::CheckSpecVersion::<Runtime>::new(),
			frame_system::CheckTxVersion::<Runtime>::new(),
			frame_system::CheckGenesis::<Runtime>::new(),
			frame_system::CheckMortality::<Runtime>::from(generic::Era::mortal(
				period,
				current_block,
			)),
			frame_system::CheckNonce::<Runtime>::from(nonce),
			frame_system::CheckWeight::<Runtime>::new(),
			pallet_transaction_payment::ChargeTransactionPayment::<Runtime>::from(tip),
			frame_metadata_hash_extension::CheckMetadataHash::new(false),
		);
		let raw_payload = SignedPayload::new(call, extra)
			.map_err(|e| {
				log::warn!("Unable to create signed payload: {:?}", e);
			})
			.ok()?;
		let signature = raw_payload.using_encoded(|payload| C::sign(payload, public))?;
		let (call, extra, _) = raw_payload.deconstruct();
		let address = <Runtime as frame_system::Config>::Lookup::unlookup(account);
		Some((call, (address, signature, extra)))
	}
}

impl frame_system::offchain::SigningTypes for Runtime {
	type Public = <Signature as Verify>::Signer;
	type Signature = Signature;
}

impl<C> frame_system::offchain::SendTransactionTypes<C> for Runtime
where
	RuntimeCall: From<C>,
{
	type Extrinsic = UncheckedExtrinsic;
	type OverarchingCall = RuntimeCall;
}

parameter_types! {
	pub Prefix: &'static [u8] = b"Pay KSMs to the Kusama account:";
}

impl claims::Config for Runtime {
	type RuntimeEvent = RuntimeEvent;
	type VestingSchedule = Vesting;
	type Prefix = Prefix;
	type MoveClaimOrigin = EnsureRoot<AccountId>;
	type WeightInfo = weights::runtime_common_claims::WeightInfo<Runtime>;
}

parameter_types! {
	// Minimum 100 bytes/KSM deposited (1 CENT/byte)
	pub const BasicDeposit: Balance = 1000 * CENTS;       // 258 bytes on-chain
	pub const ByteDeposit: Balance = deposit(0, 1);
	pub const SubAccountDeposit: Balance = 200 * CENTS;   // 53 bytes on-chain
	pub const MaxSubAccounts: u32 = 100;
	pub const MaxAdditionalFields: u32 = 100;
	pub const MaxRegistrars: u32 = 20;
}

impl pallet_identity::Config for Runtime {
	type RuntimeEvent = RuntimeEvent;
	type Currency = Balances;
	type BasicDeposit = BasicDeposit;
	type ByteDeposit = ByteDeposit;
	type SubAccountDeposit = SubAccountDeposit;
	type MaxSubAccounts = MaxSubAccounts;
	type IdentityInformation = IdentityInfo<MaxAdditionalFields>;
	type MaxRegistrars = MaxRegistrars;
	type Slashed = Treasury;
	type ForceOrigin = EitherOf<EnsureRoot<Self::AccountId>, GeneralAdmin>;
	type RegistrarOrigin = EitherOf<EnsureRoot<Self::AccountId>, GeneralAdmin>;
	type OffchainSignature = Signature;
	type SigningPublicKey = <Signature as Verify>::Signer;
	type UsernameAuthorityOrigin = EnsureRoot<Self::AccountId>;
	type PendingUsernameExpiration = ConstU32<{ 7 * DAYS }>;
	type MaxSuffixLength = ConstU32<7>;
	type MaxUsernameLength = ConstU32<32>;
	type WeightInfo = weights::pallet_identity::WeightInfo<Runtime>;
}

impl identity_migrator::Config for Runtime {
	type RuntimeEvent = RuntimeEvent;
	type Reaper = EnsureSigned<AccountId>;
	type ReapIdentityHandler = impls::ToParachainIdentityReaper<Runtime, Self::AccountId>;
	type WeightInfo = weights::runtime_common_identity_migrator::WeightInfo<Runtime>;
}

impl pallet_utility::Config for Runtime {
	type RuntimeEvent = RuntimeEvent;
	type RuntimeCall = RuntimeCall;
	type PalletsOrigin = OriginCaller;
	type WeightInfo = weights::pallet_utility::WeightInfo<Runtime>;
}

parameter_types! {
	// One storage item; key size is 32; value is size 4+4+16+32 bytes = 56 bytes.
	pub const DepositBase: Balance = deposit(1, 88);
	// Additional storage item size of 32 bytes.
	pub const DepositFactor: Balance = deposit(0, 32);
	pub const MaxSignatories: u32 = 100;
}

impl pallet_multisig::Config for Runtime {
	type RuntimeEvent = RuntimeEvent;
	type RuntimeCall = RuntimeCall;
	type Currency = Balances;
	type DepositBase = DepositBase;
	type DepositFactor = DepositFactor;
	type MaxSignatories = MaxSignatories;
	type WeightInfo = weights::pallet_multisig::WeightInfo<Runtime>;
}

parameter_types! {
	pub const ConfigDepositBase: Balance = 500 * CENTS;
	pub const FriendDepositFactor: Balance = 50 * CENTS;
	pub const MaxFriends: u16 = 9;
	pub const RecoveryDeposit: Balance = 500 * CENTS;
}

impl pallet_recovery::Config for Runtime {
	type RuntimeEvent = RuntimeEvent;
	type WeightInfo = ();
	type RuntimeCall = RuntimeCall;
	type Currency = Balances;
	type ConfigDepositBase = ConfigDepositBase;
	type FriendDepositFactor = FriendDepositFactor;
	type MaxFriends = MaxFriends;
	type RecoveryDeposit = RecoveryDeposit;
}

parameter_types! {
	pub const SocietyPalletId: PalletId = PalletId(*b"py/socie");
}

impl pallet_society::Config for Runtime {
	type RuntimeEvent = RuntimeEvent;
	type Currency = Balances;
	type Randomness = pallet_babe::RandomnessFromOneEpochAgo<Runtime>;
	type GraceStrikes = ConstU32<10>;
	type PeriodSpend = ConstU128<{ 500 * QUID }>;
	type VotingPeriod = ConstU32<{ 5 * DAYS }>;
	type ClaimPeriod = ConstU32<{ 2 * DAYS }>;
	type MaxLockDuration = ConstU32<{ 36 * 30 * DAYS }>;
	type FounderSetOrigin = EnsureRoot<AccountId>;
	type ChallengePeriod = ConstU32<{ 7 * DAYS }>;
	type MaxPayouts = ConstU32<8>;
	type MaxBids = ConstU32<512>;
	type PalletId = SocietyPalletId;
	type WeightInfo = weights::pallet_society::WeightInfo<Runtime>;
}

parameter_types! {
	pub const MinVestedTransfer: Balance = 100 * CENTS;
	pub UnvestedFundsAllowedWithdrawReasons: WithdrawReasons =
		WithdrawReasons::except(WithdrawReasons::TRANSFER | WithdrawReasons::RESERVE);
}

impl pallet_vesting::Config for Runtime {
	type RuntimeEvent = RuntimeEvent;
	type Currency = Balances;
	type BlockNumberToBalance = ConvertInto;
	type MinVestedTransfer = MinVestedTransfer;
	type WeightInfo = weights::pallet_vesting::WeightInfo<Runtime>;
	type UnvestedFundsAllowedWithdrawReasons = UnvestedFundsAllowedWithdrawReasons;
	type BlockNumberProvider = System;
	const MAX_VESTING_SCHEDULES: u32 = 28;
}

parameter_types! {
	// One storage item; key size 32, value size 8; .
	pub const ProxyDepositBase: Balance = deposit(1, 8);
	// Additional storage item size of 33 bytes.
	pub const ProxyDepositFactor: Balance = deposit(0, 33);
	pub const MaxProxies: u16 = 32;
	pub const AnnouncementDepositBase: Balance = deposit(1, 8);
	pub const AnnouncementDepositFactor: Balance = deposit(0, 66);
	pub const MaxPending: u16 = 32;
}

/// The type used to represent the kinds of proxying allowed.
#[derive(
	Copy,
	Clone,
	Eq,
	PartialEq,
	Ord,
	PartialOrd,
	Encode,
	Decode,
	RuntimeDebug,
	MaxEncodedLen,
	TypeInfo,
)]
pub enum ProxyType {
	Any,
	NonTransfer,
	Governance,
	Staking,
	IdentityJudgement,
	CancelProxy,
	Auction,
	Society,
	NominationPools,
}

impl Default for ProxyType {
	fn default() -> Self {
		Self::Any
	}
}

impl InstanceFilter<RuntimeCall> for ProxyType {
	fn filter(&self, c: &RuntimeCall) -> bool {
		match self {
			ProxyType::Any => true,
			ProxyType::NonTransfer => matches!(
				c,
				RuntimeCall::System(..) |
				RuntimeCall::Babe(..) |
				RuntimeCall::Timestamp(..) |
				RuntimeCall::Indices(pallet_indices::Call::claim {..}) |
				RuntimeCall::Indices(pallet_indices::Call::free {..}) |
				RuntimeCall::Indices(pallet_indices::Call::freeze {..}) |
				// Specifically omitting Indices `transfer`, `force_transfer`
				// Specifically omitting the entire Balances pallet
				RuntimeCall::Staking(..) |
				RuntimeCall::Session(..) |
				RuntimeCall::Grandpa(..) |
				RuntimeCall::Treasury(..) |
				RuntimeCall::Bounties(..) |
				RuntimeCall::ChildBounties(..) |
				RuntimeCall::ConvictionVoting(..) |
				RuntimeCall::Referenda(..) |
				RuntimeCall::FellowshipCollective(..) |
				RuntimeCall::FellowshipReferenda(..) |
				RuntimeCall::Whitelist(..) |
				RuntimeCall::Claims(..) |
				RuntimeCall::Utility(..) |
				RuntimeCall::Identity(..) |
				RuntimeCall::Society(..) |
				RuntimeCall::Recovery(pallet_recovery::Call::as_recovered {..}) |
				RuntimeCall::Recovery(pallet_recovery::Call::vouch_recovery {..}) |
				RuntimeCall::Recovery(pallet_recovery::Call::claim_recovery {..}) |
				RuntimeCall::Recovery(pallet_recovery::Call::close_recovery {..}) |
				RuntimeCall::Recovery(pallet_recovery::Call::remove_recovery {..}) |
				RuntimeCall::Recovery(pallet_recovery::Call::cancel_recovered {..}) |
				// Specifically omitting Recovery `create_recovery`, `initiate_recovery`
				RuntimeCall::Vesting(pallet_vesting::Call::vest {..}) |
				RuntimeCall::Vesting(pallet_vesting::Call::vest_other {..}) |
				// Specifically omitting Vesting `vested_transfer`, and `force_vested_transfer`
				RuntimeCall::Scheduler(..) |
				RuntimeCall::Proxy(..) |
				RuntimeCall::Multisig(..) |
				RuntimeCall::Nis(..) |
				RuntimeCall::Registrar(paras_registrar::Call::register {..}) |
				RuntimeCall::Registrar(paras_registrar::Call::deregister {..}) |
				// Specifically omitting Registrar `swap`
				RuntimeCall::Registrar(paras_registrar::Call::reserve {..}) |
				RuntimeCall::Crowdloan(..) |
				RuntimeCall::Slots(..) |
				RuntimeCall::Auctions(..) | // Specifically omitting the entire XCM Pallet
				RuntimeCall::VoterList(..) |
				RuntimeCall::NominationPools(..) |
				RuntimeCall::FastUnstake(..)
			),
			ProxyType::Governance => matches!(
				c,
				RuntimeCall::Treasury(..) |
					RuntimeCall::Bounties(..) |
					RuntimeCall::Utility(..) |
					RuntimeCall::ChildBounties(..) |
					// OpenGov calls
					RuntimeCall::ConvictionVoting(..) |
					RuntimeCall::Referenda(..) |
					RuntimeCall::FellowshipCollective(..) |
					RuntimeCall::FellowshipReferenda(..) |
					RuntimeCall::Whitelist(..)
			),
			ProxyType::Staking => {
				matches!(
					c,
					RuntimeCall::Staking(..) |
						RuntimeCall::Session(..) | RuntimeCall::Utility(..) |
						RuntimeCall::FastUnstake(..) |
						RuntimeCall::VoterList(..) |
						RuntimeCall::NominationPools(..)
				)
			},
			ProxyType::NominationPools => {
				matches!(c, RuntimeCall::NominationPools(..) | RuntimeCall::Utility(..))
			},
			ProxyType::IdentityJudgement => matches!(
				c,
				RuntimeCall::Identity(pallet_identity::Call::provide_judgement { .. }) |
					RuntimeCall::Utility(..)
			),
			ProxyType::CancelProxy => {
				matches!(c, RuntimeCall::Proxy(pallet_proxy::Call::reject_announcement { .. }))
			},
			ProxyType::Auction => matches!(
				c,
				RuntimeCall::Auctions(..) |
					RuntimeCall::Crowdloan(..) |
					RuntimeCall::Registrar(..) |
					RuntimeCall::Slots(..)
			),
			ProxyType::Society => matches!(c, RuntimeCall::Society(..)),
		}
	}
	fn is_superset(&self, o: &Self) -> bool {
		match (self, o) {
			(x, y) if x == y => true,
			(ProxyType::Any, _) => true,
			(_, ProxyType::Any) => false,
			(ProxyType::NonTransfer, _) => true,
			_ => false,
		}
	}
}

impl pallet_proxy::Config for Runtime {
	type RuntimeEvent = RuntimeEvent;
	type RuntimeCall = RuntimeCall;
	type Currency = Balances;
	type ProxyType = ProxyType;
	type ProxyDepositBase = ProxyDepositBase;
	type ProxyDepositFactor = ProxyDepositFactor;
	type MaxProxies = MaxProxies;
	type WeightInfo = weights::pallet_proxy::WeightInfo<Runtime>;
	type MaxPending = MaxPending;
	type CallHasher = BlakeTwo256;
	type AnnouncementDepositBase = AnnouncementDepositBase;
	type AnnouncementDepositFactor = AnnouncementDepositFactor;
}

impl parachains_origin::Config for Runtime {}

impl parachains_configuration::Config for Runtime {
	type WeightInfo = weights::runtime_parachains_configuration::WeightInfo<Runtime>;
}

impl parachains_shared::Config for Runtime {
	type DisabledValidators = Session;
}

impl parachains_session_info::Config for Runtime {
	type ValidatorSet = Historical;
}

impl parachains_inclusion::Config for Runtime {
	type RuntimeEvent = RuntimeEvent;
	type DisputesHandler = ParasDisputes;
	type RewardValidators = parachains_reward_points::RewardValidatorsWithEraPoints<Runtime>;
	type MessageQueue = MessageQueue;
	type WeightInfo = weights::runtime_parachains_inclusion::WeightInfo<Runtime>;
}

parameter_types! {
	pub const ParasUnsignedPriority: TransactionPriority = TransactionPriority::MAX;
}

impl parachains_paras::Config for Runtime {
	type RuntimeEvent = RuntimeEvent;
	type WeightInfo = weights::runtime_parachains_paras::WeightInfo<Runtime>;
	type UnsignedPriority = ParasUnsignedPriority;
	type QueueFootprinter = ParaInclusion;
	type NextSessionRotation = Babe;
	type OnNewHead = Registrar;
	type AssignCoretime = CoretimeAssignmentProvider;
}

parameter_types! {
	/// Amount of weight that can be spent per block to service messages.
	///
	/// # WARNING
	///
	/// This is not a good value for para-chains since the `Scheduler` already uses up to 80% block weight.
	pub MessageQueueServiceWeight: Weight = Perbill::from_percent(20) * BlockWeights::get().max_block;
	pub const MessageQueueHeapSize: u32 = 65_536;
	pub const MessageQueueMaxStale: u32 = 16;
}

/// Message processor to handle any messages that were enqueued into the `MessageQueue` pallet.
pub struct MessageProcessor;
impl ProcessMessage for MessageProcessor {
	type Origin = AggregateMessageOrigin;

	fn process_message(
		message: &[u8],
		origin: Self::Origin,
		meter: &mut WeightMeter,
		id: &mut [u8; 32],
	) -> Result<bool, ProcessMessageError> {
		let para = match origin {
			AggregateMessageOrigin::Ump(UmpQueueId::Para(para)) => para,
		};
		xcm_builder::ProcessXcmMessage::<
			Junction,
			xcm_executor::XcmExecutor<xcm_config::XcmConfig>,
			RuntimeCall,
		>::process_message(message, Junction::Parachain(para.into()), meter, id)
	}
}

impl pallet_message_queue::Config for Runtime {
	type RuntimeEvent = RuntimeEvent;
	type Size = u32;
	type HeapSize = MessageQueueHeapSize;
	type MaxStale = MessageQueueMaxStale;
	type ServiceWeight = MessageQueueServiceWeight;
	#[cfg(not(feature = "runtime-benchmarks"))]
	type MessageProcessor = MessageProcessor;
	#[cfg(feature = "runtime-benchmarks")]
	type MessageProcessor =
		pallet_message_queue::mock_helpers::NoopMessageProcessor<AggregateMessageOrigin>;
	type QueueChangeHandler = ParaInclusion;
	type QueuePausedQuery = ();
	type WeightInfo = weights::pallet_message_queue::WeightInfo<Runtime>;
	type IdleMaxServiceWeight = ();
}

impl parachains_dmp::Config for Runtime {}

parameter_types! {
<<<<<<< HEAD
	pub const DefaultChannelSizeAndCapacityWithSystem: (u32, u32) = (
		// Prepare for 128KiB pages and leave space for a header:
		1 << 17 - 16,
		10 * 1024,
	);
=======
	pub const HrmpChannelSizeAndCapacityWithSystemRatio: Percent = Percent::from_percent(100);
>>>>>>> 40ca0730
}

impl parachains_hrmp::Config for Runtime {
	type RuntimeOrigin = RuntimeOrigin;
	type RuntimeEvent = RuntimeEvent;
	type ChannelManager = EitherOf<EnsureRoot<Self::AccountId>, GeneralAdmin>;
	type Currency = Balances;
	// Use the `HrmpChannelSizeAndCapacityWithSystemRatio` ratio from the actual active
	// `HostConfiguration` configuration for `hrmp_channel_max_message_size` and
	// `hrmp_channel_max_capacity`.
	type DefaultChannelSizeAndCapacityWithSystem = ActiveConfigHrmpChannelSizeAndCapacityRatio<
		Runtime,
		HrmpChannelSizeAndCapacityWithSystemRatio,
	>;
	type WeightInfo = weights::runtime_parachains_hrmp::WeightInfo<Runtime>;
	type DefaultChannelSizeAndCapacityWithSystem = DefaultChannelSizeAndCapacityWithSystem;
}

impl parachains_paras_inherent::Config for Runtime {
	type WeightInfo = weights::runtime_parachains_paras_inherent::WeightInfo<Runtime>;
}

impl parachains_scheduler::Config for Runtime {
	// If you change this, make sure the `Assignment` type of the new provider is binary compatible,
	// otherwise provide a migration.
	type AssignmentProvider = CoretimeAssignmentProvider;
}

parameter_types! {
	pub const BrokerId: u32 = system_parachain::BROKER_ID;
	pub MaxXcmTransactWeight: Weight = Weight::from_parts(WEIGHT_REF_TIME_PER_MILLIS, 20 * WEIGHT_PROOF_SIZE_PER_KB); // FAIL-CI @donal need to check it this is sensible.
}

impl coretime::Config for Runtime {
	type RuntimeOrigin = RuntimeOrigin;
	type RuntimeEvent = RuntimeEvent;
	type Currency = Balances;
	type BrokerId = BrokerId;
	type WeightInfo = weights::runtime_parachains_coretime::WeightInfo<Runtime>;
	type SendXcm = crate::xcm_config::XcmRouter;
	type MaxXcmTransactWeight = MaxXcmTransactWeight;
}

parameter_types! {
	pub const OnDemandTrafficDefaultValue: FixedU128 = FixedU128::from_u32(1);
}

impl parachains_assigner_on_demand::Config for Runtime {
	type RuntimeEvent = RuntimeEvent;
	type Currency = Balances;
	type TrafficDefaultValue = OnDemandTrafficDefaultValue;
	type WeightInfo = weights::runtime_parachains_assigner_on_demand::WeightInfo<Runtime>;
}

impl parachains_assigner_coretime::Config for Runtime {}

impl parachains_initializer::Config for Runtime {
	type Randomness = pallet_babe::RandomnessFromOneEpochAgo<Runtime>;
	type ForceOrigin = EnsureRoot<AccountId>;
	type WeightInfo = weights::runtime_parachains_initializer::WeightInfo<Runtime>;
	type CoretimeOnNewSession = Coretime;
}

impl parachains_disputes::Config for Runtime {
	type RuntimeEvent = RuntimeEvent;
	type RewardValidators = parachains_reward_points::RewardValidatorsWithEraPoints<Runtime>;
	type SlashingHandler = parachains_slashing::SlashValidatorsForDisputes<ParasSlashing>;
	type WeightInfo = weights::runtime_parachains_disputes::WeightInfo<Runtime>;
}

impl parachains_slashing::Config for Runtime {
	type KeyOwnerProofSystem = Historical;
	type KeyOwnerProof =
		<Self::KeyOwnerProofSystem as KeyOwnerProofSystem<(KeyTypeId, ValidatorId)>>::Proof;
	type KeyOwnerIdentification = <Self::KeyOwnerProofSystem as KeyOwnerProofSystem<(
		KeyTypeId,
		ValidatorId,
	)>>::IdentificationTuple;
	type HandleReports = parachains_slashing::SlashingReportHandler<
		Self::KeyOwnerIdentification,
		Offences,
		ReportLongevity,
	>;
	type WeightInfo = weights::runtime_parachains_disputes_slashing::WeightInfo<Runtime>;
	type BenchmarkingConfig = parachains_slashing::BenchConfig<1000>;
}

parameter_types! {
	pub const ParaDeposit: Balance = 40 * UNITS;
}

impl paras_registrar::Config for Runtime {
	type RuntimeOrigin = RuntimeOrigin;
	type RuntimeEvent = RuntimeEvent;
	type Currency = Balances;
	type OnSwap = (Crowdloan, Slots);
	type ParaDeposit = ParaDeposit;
	type DataDepositPerByte = DataDepositPerByte;
	type WeightInfo = weights::runtime_common_paras_registrar::WeightInfo<Runtime>;
}

parameter_types! {
	// 6 weeks
	pub LeasePeriod: BlockNumber = prod_or_fast!(6 * WEEKS, 6 * WEEKS, "KSM_LEASE_PERIOD");
}

impl slots::Config for Runtime {
	type RuntimeEvent = RuntimeEvent;
	type Currency = Balances;
	type Registrar = Registrar;
	type LeasePeriod = LeasePeriod;
	type LeaseOffset = ();
	type ForceOrigin = EitherOf<EnsureRoot<Self::AccountId>, LeaseAdmin>;
	type WeightInfo = weights::runtime_common_slots::WeightInfo<Runtime>;
}

parameter_types! {
	pub const CrowdloanId: PalletId = PalletId(*b"py/cfund");
	pub const OldSubmissionDeposit: Balance = 3 * GRAND; // ~ 10 KSM
	pub const MinContribution: Balance = 3_000 * CENTS; // ~ .1 KSM
	pub const RemoveKeysLimit: u32 = 1000;
	// Allow 32 bytes for an additional memo to a crowdloan.
	pub const MaxMemoLength: u8 = 32;
}

impl crowdloan::Config for Runtime {
	type RuntimeEvent = RuntimeEvent;
	type PalletId = CrowdloanId;
	type SubmissionDeposit = OldSubmissionDeposit;
	type MinContribution = MinContribution;
	type RemoveKeysLimit = RemoveKeysLimit;
	type Registrar = Registrar;
	type Auctioneer = Auctions;
	type MaxMemoLength = MaxMemoLength;
	type WeightInfo = weights::runtime_common_crowdloan::WeightInfo<Runtime>;
}

parameter_types! {
	// The average auction is 7 days long, so this will be 70% for ending period.
	// 5 Days = 72000 Blocks @ 6 sec per block
	pub const EndingPeriod: BlockNumber = 5 * DAYS;
	// ~ 1000 samples per day -> ~ 20 blocks per sample -> 2 minute samples
	pub const SampleLength: BlockNumber = 2 * MINUTES;
}

impl auctions::Config for Runtime {
	type RuntimeEvent = RuntimeEvent;
	type Leaser = Slots;
	type Registrar = Registrar;
	type EndingPeriod = EndingPeriod;
	type SampleLength = SampleLength;
	type Randomness = pallet_babe::RandomnessFromOneEpochAgo<Runtime>;
	type InitiateOrigin = EitherOf<EnsureRoot<Self::AccountId>, AuctionAdmin>;
	type WeightInfo = weights::runtime_common_auctions::WeightInfo<Runtime>;
}

type NisCounterpartInstance = pallet_balances::Instance2;
impl pallet_balances::Config<NisCounterpartInstance> for Runtime {
	type Balance = Balance;
	type DustRemoval = ();
	type RuntimeEvent = RuntimeEvent;
	type ExistentialDeposit = ConstU128<10_000_000_000>; // One KTC cent
	type AccountStore = StorageMapShim<
		pallet_balances::Account<Runtime, NisCounterpartInstance>,
		AccountId,
		pallet_balances::AccountData<u128>,
	>;
	type MaxLocks = ConstU32<4>;
	type MaxReserves = ConstU32<4>;
	type ReserveIdentifier = [u8; 8];
	type WeightInfo = weights::pallet_balances_nis_counterpart::WeightInfo<Runtime>;
	type RuntimeHoldReason = RuntimeHoldReason;
	type RuntimeFreezeReason = RuntimeFreezeReason;
	type FreezeIdentifier = ();
	type MaxFreezes = ConstU32<1>;
}

parameter_types! {
	pub const NisBasePeriod: BlockNumber = 7 * DAYS;
	pub const MinBid: Balance = 100 * QUID;
	pub MinReceipt: Perquintill = Perquintill::from_rational(1u64, 10_000_000u64);
	pub const IntakePeriod: BlockNumber = 5 * MINUTES;
	pub MaxIntakeWeight: Weight = MAXIMUM_BLOCK_WEIGHT / 10;
	pub const ThawThrottle: (Perquintill, BlockNumber) = (Perquintill::from_percent(25), 5);
	pub storage NisTarget: Perquintill = Perquintill::zero();
	pub const NisPalletId: PalletId = PalletId(*b"py/nis  ");
}

impl pallet_nis::Config for Runtime {
	type WeightInfo = weights::pallet_nis::WeightInfo<Runtime>;
	type RuntimeEvent = RuntimeEvent;
	type Currency = Balances;
	type CurrencyBalance = Balance;
	type FundOrigin = frame_system::EnsureSigned<AccountId>;
	type Counterpart = NisCounterpartBalances;
	type CounterpartAmount = WithMaximumOf<ConstU128<21_000_000_000_000_000_000u128>>;
	type Deficit = (); // Mint
	type IgnoredIssuance = ();
	type Target = NisTarget;
	type PalletId = NisPalletId;
	type QueueCount = ConstU32<500>;
	type MaxQueueLen = ConstU32<1000>;
	type FifoQueueLen = ConstU32<250>;
	type BasePeriod = NisBasePeriod;
	type MinBid = MinBid;
	type MinReceipt = MinReceipt;
	type IntakePeriod = IntakePeriod;
	type MaxIntakeWeight = MaxIntakeWeight;
	type ThawThrottle = ThawThrottle;
	type RuntimeHoldReason = RuntimeHoldReason;
}

parameter_types! {
	pub const PoolsPalletId: PalletId = PalletId(*b"py/nopls");
	pub const MaxPointsToBalance: u8 = 10;
}

impl pallet_nomination_pools::Config for Runtime {
	type RuntimeEvent = RuntimeEvent;
	type WeightInfo = weights::pallet_nomination_pools::WeightInfo<Self>;
	type Currency = Balances;
	type RuntimeFreezeReason = RuntimeFreezeReason;
	type RewardCounter = FixedU128;
	type BalanceToU256 = BalanceToU256;
	type U256ToBalance = U256ToBalance;
	type Staking = Staking;
	type PostUnbondingPoolsWindow = ConstU32<4>;
	type MaxMetadataLen = ConstU32<256>;
	// we use the same number of allowed unlocking chunks as with staking.
	type MaxUnbonding = <Self as pallet_staking::Config>::MaxUnlockingChunks;
	type PalletId = PoolsPalletId;
	type MaxPointsToBalance = MaxPointsToBalance;
	type AdminOrigin = EitherOf<EnsureRoot<AccountId>, StakingAdmin>;
}

impl pallet_asset_rate::Config for Runtime {
	type WeightInfo = weights::pallet_asset_rate::WeightInfo<Runtime>;
	type RuntimeEvent = RuntimeEvent;
	type CreateOrigin = EitherOfDiverse<EnsureRoot<AccountId>, Treasurer>;
	type RemoveOrigin = EitherOfDiverse<EnsureRoot<AccountId>, Treasurer>;
	type UpdateOrigin = EitherOfDiverse<EnsureRoot<AccountId>, Treasurer>;
	type Currency = Balances;
	type AssetKind = <Runtime as pallet_treasury::Config>::AssetKind;
	#[cfg(feature = "runtime-benchmarks")]
	type BenchmarkHelper = polkadot_runtime_common::impls::benchmarks::AssetRateArguments;
}

// A mock pallet to keep `ImOnline` events decodable after pallet removal
pub mod pallet_im_online {
	use frame_support::pallet_prelude::*;
	pub use pallet::*;

	pub mod sr25519 {
		mod app_sr25519 {
			use sp_application_crypto::{app_crypto, key_types::IM_ONLINE, sr25519};
			app_crypto!(sr25519, IM_ONLINE);
		}
		pub type AuthorityId = app_sr25519::Public;
	}

	#[frame_support::pallet]
	pub mod pallet {
		use super::*;
		use frame_support::traits::{ValidatorSet, ValidatorSetWithIdentification};

		#[pallet::pallet]
		pub struct Pallet<T>(_);

		#[pallet::config]
		pub trait Config: frame_system::Config {
			type RuntimeEvent: From<Event<Self>>
				+ IsType<<Self as frame_system::Config>::RuntimeEvent>;
			type ValidatorSet: ValidatorSetWithIdentification<Self::AccountId>;
		}

		pub type ValidatorId<T> = <<T as Config>::ValidatorSet as ValidatorSet<
			<T as frame_system::Config>::AccountId,
		>>::ValidatorId;

		pub type IdentificationTuple<T> = (
			ValidatorId<T>,
			<<T as Config>::ValidatorSet as ValidatorSetWithIdentification<
				<T as frame_system::Config>::AccountId,
			>>::Identification,
		);

		#[pallet::event]
		pub enum Event<T: Config> {
			HeartbeatReceived { authority_id: super::sr25519::AuthorityId },
			AllGood,
			SomeOffline { offline: sp_std::vec::Vec<IdentificationTuple<T>> },
		}
	}
}

impl pallet_im_online::Config for Runtime {
	type RuntimeEvent = RuntimeEvent;
	type ValidatorSet = Historical;
}

construct_runtime! {
	pub enum Runtime
	{
		// Basic stuff.
		System: frame_system = 0,

		// Babe must be before session.
		Babe: pallet_babe = 1,

		Timestamp: pallet_timestamp = 2,
		Indices: pallet_indices = 3,
		Balances: pallet_balances = 4,
		TransactionPayment: pallet_transaction_payment = 33,

		// Consensus support.
		// Authorship must be before session in order to note author in the correct session and era
		// for staking.
		Authorship: pallet_authorship = 5,
		Staking: pallet_staking = 6,
		Offences: pallet_offences = 7,
		Historical: session_historical = 34,

		Session: pallet_session = 8,
		Grandpa: pallet_grandpa = 10,
		ImOnline: pallet_im_online::{Event<T>} = 11,
		AuthorityDiscovery: pallet_authority_discovery = 12,

		// Governance stuff.
		Treasury: pallet_treasury = 18,
		ConvictionVoting: pallet_conviction_voting = 20,
		Referenda: pallet_referenda = 21,
//		pub type FellowshipCollectiveInstance = pallet_ranked_collective::Instance1;
		FellowshipCollective: pallet_ranked_collective::<Instance1> = 22,
//		pub type FellowshipReferendaInstance = pallet_referenda::Instance2;
		FellowshipReferenda: pallet_referenda::<Instance2> = 23,
		Origins: pallet_custom_origins = 43,
		Whitelist: pallet_whitelist = 44,

		// Claims. Usable initially.
		Claims: claims = 19,

		// Utility module.
		Utility: pallet_utility = 24,

		// Less simple identity module.
		Identity: pallet_identity = 25,

		// Society module.
		Society: pallet_society = 26,

		// Social recovery module.
		Recovery: pallet_recovery = 27,

		// Vesting. Usable initially, but removed once all vesting is finished.
		Vesting: pallet_vesting = 28,

		// System scheduler.
		Scheduler: pallet_scheduler = 29,

		// Proxy module. Late addition.
		Proxy: pallet_proxy = 30,

		// Multisig module. Late addition.
		Multisig: pallet_multisig = 31,

		// Preimage registrar.
		Preimage: pallet_preimage = 32,

		// Bounties modules.
		Bounties: pallet_bounties = 35,
		ChildBounties: pallet_child_bounties = 40,

		// Election pallet. Only works with staking, but placed here to maintain indices.
		ElectionProviderMultiPhase: pallet_election_provider_multi_phase = 37,

		// NIS pallet.
		Nis: pallet_nis = 38,
		NisCounterpartBalances: pallet_balances::<Instance2> = 45,

		// Provides a semi-sorted list of nominators for staking.
		VoterList: pallet_bags_list::<Instance1> = 39,

		// nomination pools: extension to staking.
		NominationPools: pallet_nomination_pools = 41,

		// Fast unstake pallet: extension to staking.
		FastUnstake: pallet_fast_unstake = 42,

		// Parachains pallets. Start indices at 50 to leave room.
		ParachainsOrigin: parachains_origin = 50,
		Configuration: parachains_configuration = 51,
		ParasShared: parachains_shared = 52,
		ParaInclusion: parachains_inclusion = 53,
		ParaInherent: parachains_paras_inherent = 54,
		ParaScheduler: parachains_scheduler = 55,
		Paras: parachains_paras = 56,
		Initializer: parachains_initializer = 57,
		Dmp: parachains_dmp = 58,
		Hrmp: parachains_hrmp = 60,
		ParaSessionInfo: parachains_session_info = 61,
		ParasDisputes: parachains_disputes = 62,
		ParasSlashing: parachains_slashing = 63,
		OnDemandAssignmentProvider: parachains_assigner_on_demand = 64,
		CoretimeAssignmentProvider: parachains_assigner_coretime = 65,

		// Parachain Onboarding Pallets. Start indices at 70 to leave room.
		Registrar: paras_registrar = 70,
		Slots: slots = 71,
		Auctions: auctions = 72,
		Crowdloan: crowdloan = 73,
		Coretime: coretime = 74,

		// Pallet for sending XCM.
		XcmPallet: pallet_xcm = 99,

		// Generalized message queue
		MessageQueue: pallet_message_queue = 100,

		// Asset rate.
		AssetRate: pallet_asset_rate = 101,

		// BEEFY Bridges support.
		Beefy: pallet_beefy = 200,
		// MMR leaf construction must be after session in order to have a leaf's next_auth_set
		// refer to block<N>. See issue #160 for details.
		Mmr: pallet_mmr = 201,
		BeefyMmrLeaf: pallet_beefy_mmr = 202,

		// Pallet for migrating Identity to a parachain. To be removed post-migration.
		IdentityMigrator: identity_migrator = 248,
	}
}

/// The address format for describing accounts.
pub type Address = sp_runtime::MultiAddress<AccountId, ()>;
/// Block header type as expected by this runtime.
pub type Header = generic::Header<BlockNumber, BlakeTwo256>;
/// Block type as expected by this runtime.
pub type Block = generic::Block<Header, UncheckedExtrinsic>;
/// A Block signed with a Justification
pub type SignedBlock = generic::SignedBlock<Block>;
/// `BlockId` type as expected by this runtime.
pub type BlockId = generic::BlockId<Block>;
/// The `SignedExtension` to the basic transaction logic.
pub type SignedExtra = (
	frame_system::CheckNonZeroSender<Runtime>,
	frame_system::CheckSpecVersion<Runtime>,
	frame_system::CheckTxVersion<Runtime>,
	frame_system::CheckGenesis<Runtime>,
	frame_system::CheckMortality<Runtime>,
	frame_system::CheckNonce<Runtime>,
	frame_system::CheckWeight<Runtime>,
	pallet_transaction_payment::ChargeTransactionPayment<Runtime>,
	frame_metadata_hash_extension::CheckMetadataHash<Runtime>,
);

pub struct NominationPoolsMigrationV4OldPallet;
impl Get<Perbill> for NominationPoolsMigrationV4OldPallet {
	fn get() -> Perbill {
		Perbill::from_percent(10)
	}
}

/// All migrations that will run on the next runtime upgrade.
///
/// This contains the combined migrations of the last 10 releases. It allows to skip runtime
/// upgrades in case governance decides to do so. THE ORDER IS IMPORTANT.
pub type Migrations = (migrations::Unreleased, migrations::Permanent);

/// The runtime migrations per release.
#[allow(deprecated, missing_docs)]
pub mod migrations {
	use super::*;
	use frame_support::traits::OnRuntimeUpgrade;
	use frame_system::RawOrigin;
	use pallet_scheduler::WeightInfo as SchedulerWeightInfo;
	use polkadot_runtime_common::auctions::WeightInfo as AuctionsWeightInfo;
	use runtime_parachains::configuration::WeightInfo;
	#[cfg(feature = "try-runtime")]
	use sp_core::crypto::ByteArray;

	// We don't have a limit in the Relay Chain.
	const IDENTITY_MIGRATION_KEY_LIMIT: u64 = u64::MAX;

	pub struct GetLegacyLeaseImpl;
	impl coretime::migration::GetLegacyLease<BlockNumber> for GetLegacyLeaseImpl {
		fn get_parachain_lease_in_blocks(para: ParaId) -> Option<BlockNumber> {
			let now = frame_system::Pallet::<Runtime>::block_number();
			let lease = slots::Leases::<Runtime>::get(para);
			if lease.is_empty() {
				return None
			}
			// Lease not yet started/or having holes, refund (coretime can't handle this):
			if lease.iter().any(Option::is_none) {
				if let Err(err) = slots::Pallet::<Runtime>::clear_all_leases(
					frame_system::RawOrigin::Root.into(),
					para,
				) {
					log::error!(
						target: "runtime",
						"Clearing lease for para: {:?} failed, with error: {:?}",
						para,
						err
					);
				};
				return None
			}
			let (index, _) =
				<slots::Pallet<Runtime> as Leaser<BlockNumber>>::lease_period_index(now)?;
			Some(index.saturating_add(lease.len() as u32).saturating_mul(LeasePeriod::get()))
		}
	}

	/// Enable the elastic scaling node side feature.
	///
	/// This is required for Coretime to ensure the relay chain processes parachains that are
	/// assigned to multiple cores.
	pub struct EnableElasticScalingNodeFeature;
	impl OnRuntimeUpgrade for EnableElasticScalingNodeFeature {
		fn on_runtime_upgrade() -> Weight {
			let _ = Configuration::set_node_feature(RawOrigin::Root.into(), 1, true);
			weights::runtime_parachains_configuration::WeightInfo::<Runtime>::set_node_feature()
		}
	}

	parameter_types! {
		pub const StateTrieMigrationName: &'static str = "StateTrieMigration";
		pub const ImOnlinePalletName: &'static str = "ImOnline";
	}

	/// Upgrade Session keys to exclude `ImOnline` key.
	/// When this is removed, should also remove `OldSessionKeys`.
	pub struct UpgradeSessionKeys;
	const UPGRADE_SESSION_KEYS_FROM_SPEC: u32 = 1001003;

	impl OnRuntimeUpgrade for UpgradeSessionKeys {
		#[cfg(feature = "try-runtime")]
		fn pre_upgrade() -> Result<Vec<u8>, sp_runtime::TryRuntimeError> {
			if System::last_runtime_upgrade_spec_version() > UPGRADE_SESSION_KEYS_FROM_SPEC {
				log::warn!(target: "runtime::session_keys", "Skipping session keys migration pre-upgrade check due to spec version (already applied?)");
				return Ok(Vec::new())
			}

			log::info!(target: "runtime::session_keys", "Collecting pre-upgrade session keys state");
			let key_ids = SessionKeys::key_ids();
			frame_support::ensure!(
				key_ids
					.into_iter()
					.find(|&k| *k == sp_core::crypto::key_types::IM_ONLINE)
					.is_none(),
				"New session keys contain the ImOnline key that should have been removed",
			);
			let storage_key = pallet_session::QueuedKeys::<Runtime>::hashed_key();
			let mut state: Vec<u8> = Vec::new();
			frame_support::storage::unhashed::get::<Vec<(ValidatorId, OldSessionKeys)>>(
				&storage_key,
			)
			.ok_or::<sp_runtime::TryRuntimeError>("Queued keys are not available".into())?
			.into_iter()
			.for_each(|(id, keys)| {
				state.extend_from_slice(id.as_slice());
				for key_id in key_ids {
					state.extend_from_slice(keys.get_raw(*key_id));
				}
			});
			frame_support::ensure!(state.len() > 0, "Queued keys are not empty before upgrade");
			Ok(state)
		}

		fn on_runtime_upgrade() -> Weight {
			if System::last_runtime_upgrade_spec_version() > UPGRADE_SESSION_KEYS_FROM_SPEC {
				log::info!("Skipping session keys upgrade: already applied");
				return <Runtime as frame_system::Config>::DbWeight::get().reads(1)
			}
			log::trace!("Upgrading session keys");
			Session::upgrade_keys::<OldSessionKeys, _>(transform_session_keys);
			Perbill::from_percent(50) * BlockWeights::get().max_block
		}

		#[cfg(feature = "try-runtime")]
		fn post_upgrade(
			old_state: sp_std::vec::Vec<u8>,
		) -> Result<(), sp_runtime::TryRuntimeError> {
			if System::last_runtime_upgrade_spec_version() > UPGRADE_SESSION_KEYS_FROM_SPEC {
				log::warn!(target: "runtime::session_keys", "Skipping session keys migration post-upgrade check due to spec version (already applied?)");
				return Ok(())
			}

			let key_ids = SessionKeys::key_ids();
			let mut new_state: Vec<u8> = Vec::new();
			pallet_session::QueuedKeys::<Runtime>::get().into_iter().for_each(|(id, keys)| {
				new_state.extend_from_slice(id.as_slice());
				for key_id in key_ids {
					new_state.extend_from_slice(keys.get_raw(*key_id));
				}
			});
			frame_support::ensure!(new_state.len() > 0, "Queued keys are not empty after upgrade");
			frame_support::ensure!(
				old_state == new_state,
				"Pre-upgrade and post-upgrade keys do not match!"
			);
			log::info!(target: "runtime::session_keys", "Session keys migrated successfully");
			Ok(())
		}
	}

	/// Cancel all ongoing auctions.
	///
	/// Any leases that come into existence after coretime was launched will not be served. Yet,
	/// any ongoing auctions must be cancelled.
	///
	/// Safety:
	///
	/// - After coretime is launched, there are no auctions anymore. So if this forgotten to
	/// be removed after the runtime upgrade, running this again on the next one is harmless.
	/// - I am assuming scheduler `TaskName`s are unique, so removal of the scheduled entry
	/// multiple times should also be fine.
	pub struct CancelAuctions;
	impl OnRuntimeUpgrade for CancelAuctions {
		fn on_runtime_upgrade() -> Weight {
			if let Err(err) = Auctions::cancel_auction(frame_system::RawOrigin::Root.into()) {
				log::debug!(target: "runtime", "Cancelling auctions failed: {:?}", err);
			}
			// Cancel scheduled auction as well:
			if let Err(err) = Scheduler::cancel_named(
				pallet_custom_origins::Origin::AuctionAdmin.into(),
				[
					0x5c, 0x68, 0xbf, 0x0c, 0x2d, 0x11, 0x04, 0x91, 0x6b, 0xa5, 0xa4, 0xde, 0xe6,
					0xb8, 0x14, 0xe8, 0x2b, 0x27, 0x93, 0x78, 0x4c, 0xb6, 0xe7, 0x69, 0x04, 0x00,
					0x1a, 0x59, 0x49, 0xc1, 0x63, 0xb1,
				],
			) {
				log::debug!(target: "runtime", "Cancelling scheduled auctions failed: {:?}", err);
			}
			weights::runtime_common_auctions::WeightInfo::<Runtime>::cancel_auction()
				.saturating_add(weights::pallet_scheduler::WeightInfo::<Runtime>::cancel_named(
					<Runtime as pallet_scheduler::Config>::MaxScheduledPerBlock::get(),
				))
		}
	}

	/// Unreleased migrations. Add new ones here:
	pub type Unreleased = (
		frame_support::migrations::RemovePallet<StateTrieMigrationName, RocksDbWeight>,
		pallet_nomination_pools::migration::versioned::V7ToV8<Runtime>,
		pallet_staking::migrations::v14::MigrateToV14<Runtime>,
		parachains_configuration::migration::v10::MigrateToV10<Runtime>,
		parachains_configuration::migration::v11::MigrateToV11<Runtime>,
		pallet_grandpa::migrations::MigrateV4ToV5<Runtime>,
		// Migrate Identity pallet for Usernames
		pallet_identity::migration::versioned::V0ToV1<Runtime, IDENTITY_MIGRATION_KEY_LIMIT>,
		parachains_scheduler::migration::MigrateV1ToV2<Runtime>,
		// Migrate from legacy lease to coretime. Needs to run after configuration v11
		coretime::migration::MigrateToCoretime<
			Runtime,
			crate::xcm_config::XcmRouter,
			GetLegacyLeaseImpl,
		>,
		EnableElasticScalingNodeFeature,
		// Upgrade `SessionKeys` to exclude `ImOnline`
		UpgradeSessionKeys,
		// Remove `im-online` pallet on-chain storage
		frame_support::migrations::RemovePallet<
			ImOnlinePalletName,
			<Runtime as frame_system::Config>::DbWeight,
		>,
		CancelAuctions,
	);

	/// Migrations/checks that do not need to be versioned and can run on every update.
	pub type Permanent = (pallet_xcm::migration::MigrateToLatestXcmVersion<Runtime>,);
}

/// Unchecked extrinsic type as expected by this runtime.
pub type UncheckedExtrinsic =
	generic::UncheckedExtrinsic<Address, RuntimeCall, Signature, SignedExtra>;
/// Executive: handles dispatch to the various modules.
pub type Executive = frame_executive::Executive<
	Runtime,
	Block,
	frame_system::ChainContext<Runtime>,
	Runtime,
	AllPalletsWithSystem,
	Migrations,
>;
/// The payload being signed in the transactions.
pub type SignedPayload = generic::SignedPayload<RuntimeCall, SignedExtra>;

#[cfg(feature = "runtime-benchmarks")]
mod benches {
	frame_benchmarking::define_benchmarks!(
		// Polkadot
		// NOTE: Make sure to prefix these with `polkadot_runtime_common::` so
		// that the path resolves correctly in the generated file.
		[polkadot_runtime_common::auctions, Auctions]
		[polkadot_runtime_common::crowdloan, Crowdloan]
		[polkadot_runtime_common::claims, Claims]
		[polkadot_runtime_common::identity_migrator, IdentityMigrator]
		[polkadot_runtime_common::slots, Slots]
		[polkadot_runtime_common::paras_registrar, Registrar]
		[runtime_parachains::configuration, Configuration]
		[runtime_parachains::hrmp, Hrmp]
		[runtime_parachains::disputes, ParasDisputes]
		[runtime_parachains::disputes::slashing, ParasSlashing]
		[runtime_parachains::inclusion, ParaInclusion]
		[runtime_parachains::initializer, Initializer]
		[runtime_parachains::paras_inherent, ParaInherent]
		[runtime_parachains::paras, Paras]
		[runtime_parachains::assigner_on_demand, OnDemandAssignmentProvider]
		[runtime_parachains::coretime, Coretime]
		// Substrate
		[pallet_balances, Native]
		[pallet_balances, NisCounterpart]
		[pallet_bags_list, VoterList]
		[frame_benchmarking::baseline, Baseline::<Runtime>]
		[pallet_bounties, Bounties]
		[pallet_child_bounties, ChildBounties]
		[pallet_conviction_voting, ConvictionVoting]
		[pallet_election_provider_multi_phase, ElectionProviderMultiPhase]
		[frame_election_provider_support, ElectionProviderBench::<Runtime>]
		[pallet_fast_unstake, FastUnstake]
		[pallet_nis, Nis]
		[pallet_identity, Identity]
		[pallet_indices, Indices]
		[pallet_message_queue, MessageQueue]
		[pallet_multisig, Multisig]
		[pallet_nomination_pools, NominationPoolsBench::<Runtime>]
		[pallet_offences, OffencesBench::<Runtime>]
		[pallet_preimage, Preimage]
		[pallet_proxy, Proxy]
		[pallet_ranked_collective, FellowshipCollective]
		[pallet_recovery, Recovery]
		[pallet_referenda, Referenda]
		[pallet_referenda, FellowshipReferenda]
		[pallet_scheduler, Scheduler]
		[pallet_session, SessionBench::<Runtime>]
		[pallet_society, Society]
		[pallet_staking, Staking]
		[frame_system, SystemBench::<Runtime>]
		[pallet_timestamp, Timestamp]
		[pallet_treasury, Treasury]
		[pallet_utility, Utility]
		[pallet_vesting, Vesting]
		[pallet_whitelist, Whitelist]
		[pallet_asset_rate, AssetRate]
		// XCM
		[pallet_xcm, PalletXcmExtrinsiscsBenchmark::<Runtime>]
		[pallet_xcm_benchmarks::fungible, pallet_xcm_benchmarks::fungible::Pallet::<Runtime>]
		[pallet_xcm_benchmarks::generic, pallet_xcm_benchmarks::generic::Pallet::<Runtime>]
	);
}

sp_api::impl_runtime_apis! {
	impl sp_api::Core<Block> for Runtime {
		fn version() -> RuntimeVersion {
			VERSION
		}

		fn execute_block(block: Block) {
			Executive::execute_block(block);
		}

		fn initialize_block(header: &<Block as BlockT>::Header) -> sp_runtime::ExtrinsicInclusionMode {
			Executive::initialize_block(header)
		}
	}

	impl sp_api::Metadata<Block> for Runtime {
		fn metadata() -> OpaqueMetadata {
			OpaqueMetadata::new(Runtime::metadata().into())
		}

		fn metadata_at_version(version: u32) -> Option<OpaqueMetadata> {
			Runtime::metadata_at_version(version)
		}

		fn metadata_versions() -> sp_std::vec::Vec<u32> {
			Runtime::metadata_versions()
		}
	}

	impl sp_block_builder::BlockBuilder<Block> for Runtime {
		fn apply_extrinsic(extrinsic: <Block as BlockT>::Extrinsic) -> ApplyExtrinsicResult {
			Executive::apply_extrinsic(extrinsic)
		}

		fn finalize_block() -> <Block as BlockT>::Header {
			Executive::finalize_block()
		}

		fn inherent_extrinsics(data: sp_inherents::InherentData) -> Vec<<Block as BlockT>::Extrinsic> {
			data.create_extrinsics()
		}

		fn check_inherents(
			block: Block,
			data: sp_inherents::InherentData,
		) -> sp_inherents::CheckInherentsResult {
			data.check_extrinsics(&block)
		}
	}

	impl sp_transaction_pool::runtime_api::TaggedTransactionQueue<Block> for Runtime {
		fn validate_transaction(
			source: TransactionSource,
			tx: <Block as BlockT>::Extrinsic,
			block_hash: <Block as BlockT>::Hash,
		) -> TransactionValidity {
			Executive::validate_transaction(source, tx, block_hash)
		}
	}

	impl sp_offchain::OffchainWorkerApi<Block> for Runtime {
		fn offchain_worker(header: &<Block as BlockT>::Header) {
			Executive::offchain_worker(header)
		}
	}

	#[api_version(10)]
	impl polkadot_primitives::runtime_api::ParachainHost<Block> for Runtime {
		fn validators() -> Vec<ValidatorId> {
			parachains_runtime_api_impl::validators::<Runtime>()
		}

		fn validator_groups() -> (Vec<Vec<ValidatorIndex>>, GroupRotationInfo<BlockNumber>) {
			parachains_runtime_api_impl::validator_groups::<Runtime>()
		}

		fn availability_cores() -> Vec<CoreState<Hash, BlockNumber>> {
			parachains_runtime_api_impl::availability_cores::<Runtime>()
		}

		fn persisted_validation_data(para_id: ParaId, assumption: OccupiedCoreAssumption)
			-> Option<PersistedValidationData<Hash, BlockNumber>> {
			parachains_runtime_api_impl::persisted_validation_data::<Runtime>(para_id, assumption)
		}

		fn assumed_validation_data(
			para_id: ParaId,
			expected_persisted_validation_data_hash: Hash,
		) -> Option<(PersistedValidationData<Hash, BlockNumber>, ValidationCodeHash)> {
			parachains_runtime_api_impl::assumed_validation_data::<Runtime>(
				para_id,
				expected_persisted_validation_data_hash,
			)
		}

		fn check_validation_outputs(
			para_id: ParaId,
			outputs: polkadot_primitives::CandidateCommitments,
		) -> bool {
			parachains_runtime_api_impl::check_validation_outputs::<Runtime>(para_id, outputs)
		}

		fn session_index_for_child() -> SessionIndex {
			parachains_runtime_api_impl::session_index_for_child::<Runtime>()
		}

		fn validation_code(para_id: ParaId, assumption: OccupiedCoreAssumption)
			-> Option<ValidationCode> {
			parachains_runtime_api_impl::validation_code::<Runtime>(para_id, assumption)
		}

		fn candidate_pending_availability(para_id: ParaId) -> Option<CommittedCandidateReceipt<Hash>> {
			parachains_runtime_api_impl::candidate_pending_availability::<Runtime>(para_id)
		}

		fn candidate_events() -> Vec<CandidateEvent<Hash>> {
			parachains_runtime_api_impl::candidate_events::<Runtime, _>(|ev| {
				match ev {
					RuntimeEvent::ParaInclusion(ev) => {
						Some(ev)
					}
					_ => None,
				}
			})
		}

		fn session_info(index: SessionIndex) -> Option<SessionInfo> {
			parachains_runtime_api_impl::session_info::<Runtime>(index)
		}

		fn session_executor_params(session_index: SessionIndex) -> Option<ExecutorParams> {
			parachains_runtime_api_impl::session_executor_params::<Runtime>(session_index)
		}

		fn dmq_contents(recipient: ParaId) -> Vec<InboundDownwardMessage<BlockNumber>> {
			parachains_runtime_api_impl::dmq_contents::<Runtime>(recipient)
		}

		fn inbound_hrmp_channels_contents(
			recipient: ParaId
		) -> BTreeMap<ParaId, Vec<InboundHrmpMessage<BlockNumber>>> {
			parachains_runtime_api_impl::inbound_hrmp_channels_contents::<Runtime>(recipient)
		}

		fn validation_code_by_hash(hash: ValidationCodeHash) -> Option<ValidationCode> {
			parachains_runtime_api_impl::validation_code_by_hash::<Runtime>(hash)
		}

		fn on_chain_votes() -> Option<ScrapedOnChainVotes<Hash>> {
			parachains_runtime_api_impl::on_chain_votes::<Runtime>()
		}

		fn submit_pvf_check_statement(
			stmt: polkadot_primitives::PvfCheckStatement,
			signature: polkadot_primitives::ValidatorSignature,
		) {
			parachains_runtime_api_impl::submit_pvf_check_statement::<Runtime>(stmt, signature)
		}

		fn pvfs_require_precheck() -> Vec<ValidationCodeHash> {
			parachains_runtime_api_impl::pvfs_require_precheck::<Runtime>()
		}

		fn validation_code_hash(para_id: ParaId, assumption: OccupiedCoreAssumption)
			-> Option<ValidationCodeHash>
		{
			parachains_runtime_api_impl::validation_code_hash::<Runtime>(para_id, assumption)
		}

		fn disputes() -> Vec<(SessionIndex, CandidateHash, DisputeState<BlockNumber>)> {
			parachains_runtime_api_impl::get_session_disputes::<Runtime>()
		}

		fn unapplied_slashes(
		) -> Vec<(SessionIndex, CandidateHash, slashing::PendingSlashes)> {
			parachains_runtime_api_impl::unapplied_slashes::<Runtime>()
		}

		fn key_ownership_proof(
			validator_id: ValidatorId,
		) -> Option<slashing::OpaqueKeyOwnershipProof> {
			use codec::Encode;

			Historical::prove((PARACHAIN_KEY_TYPE_ID, validator_id))
				.map(|p| p.encode())
				.map(slashing::OpaqueKeyOwnershipProof::new)
		}

		fn submit_report_dispute_lost(
			dispute_proof: slashing::DisputeProof,
			key_ownership_proof: slashing::OpaqueKeyOwnershipProof,
		) -> Option<()> {
			parachains_runtime_api_impl::submit_unsigned_slashing_report::<Runtime>(
				dispute_proof,
				key_ownership_proof,
			)
		}

		fn minimum_backing_votes() -> u32 {
			parachains_runtime_api_impl::minimum_backing_votes::<Runtime>()
		}

		fn para_backing_state(para_id: ParaId) -> Option<polkadot_primitives::async_backing::BackingState> {
			parachains_runtime_api_impl::backing_state::<Runtime>(para_id)
		}

		fn async_backing_params() -> polkadot_primitives::AsyncBackingParams {
			parachains_runtime_api_impl::async_backing_params::<Runtime>()
		}

		fn disabled_validators() -> Vec<ValidatorIndex> {
			parachains_runtime_api_impl::disabled_validators::<Runtime>()
		}

		fn node_features() -> NodeFeatures {
			parachains_runtime_api_impl::node_features::<Runtime>()
		}

		fn approval_voting_params() -> ApprovalVotingParams {
			parachains_runtime_api_impl::approval_voting_params::<Runtime>()
		}
	}

	impl beefy_primitives::BeefyApi<Block, BeefyId> for Runtime {
		fn beefy_genesis() -> Option<BlockNumber> {
			pallet_beefy::GenesisBlock::<Runtime>::get()
		}

		fn validator_set() -> Option<beefy_primitives::ValidatorSet<BeefyId>> {
			Beefy::validator_set()
		}

		fn submit_report_equivocation_unsigned_extrinsic(
			equivocation_proof: beefy_primitives::EquivocationProof<
				BlockNumber,
				BeefyId,
				BeefySignature,
			>,
			key_owner_proof: beefy_primitives::OpaqueKeyOwnershipProof,
		) -> Option<()> {
			let key_owner_proof = key_owner_proof.decode()?;

			Beefy::submit_unsigned_equivocation_report(
				equivocation_proof,
				key_owner_proof,
			)
		}

		fn generate_key_ownership_proof(
			_set_id: beefy_primitives::ValidatorSetId,
			authority_id: BeefyId,
		) -> Option<beefy_primitives::OpaqueKeyOwnershipProof> {
			use codec::Encode;

			Historical::prove((beefy_primitives::KEY_TYPE, authority_id))
				.map(|p| p.encode())
				.map(beefy_primitives::OpaqueKeyOwnershipProof::new)
		}
	}

	impl mmr::MmrApi<Block, Hash, BlockNumber> for Runtime {
		fn mmr_root() -> Result<mmr::Hash, mmr::Error> {
			Ok(Mmr::mmr_root())
		}

		fn mmr_leaf_count() -> Result<mmr::LeafIndex, mmr::Error> {
			Ok(Mmr::mmr_leaves())
		}

		fn generate_proof(
			block_numbers: Vec<BlockNumber>,
			best_known_block_number: Option<BlockNumber>,
		) -> Result<(Vec<mmr::EncodableOpaqueLeaf>, mmr::Proof<mmr::Hash>), mmr::Error> {
			Mmr::generate_proof(block_numbers, best_known_block_number).map(
				|(leaves, proof)| {
					(
						leaves
							.into_iter()
							.map(|leaf| mmr::EncodableOpaqueLeaf::from_leaf(&leaf))
							.collect(),
						proof,
					)
				},
			)
		}

		fn verify_proof(leaves: Vec<mmr::EncodableOpaqueLeaf>, proof: mmr::Proof<mmr::Hash>)
			-> Result<(), mmr::Error>
		{
			let leaves = leaves.into_iter().map(|leaf|
				leaf.into_opaque_leaf()
				.try_decode()
				.ok_or(mmr::Error::Verify)).collect::<Result<Vec<mmr::Leaf>, mmr::Error>>()?;
			Mmr::verify_leaves(leaves, proof)
		}

		fn verify_proof_stateless(
			root: mmr::Hash,
			leaves: Vec<mmr::EncodableOpaqueLeaf>,
			proof: mmr::Proof<mmr::Hash>
		) -> Result<(), mmr::Error> {
			let nodes = leaves.into_iter().map(|leaf|mmr::DataOrHash::Data(leaf.into_opaque_leaf())).collect();
			pallet_mmr::verify_leaves_proof::<mmr::Hashing, _>(root, nodes, proof)
		}
	}

	impl pallet_beefy_mmr::BeefyMmrApi<Block, Hash> for RuntimeApi {
		fn authority_set_proof() -> beefy_primitives::mmr::BeefyAuthoritySet<Hash> {
			BeefyMmrLeaf::authority_set_proof()
		}

		fn next_authority_set_proof() -> beefy_primitives::mmr::BeefyNextAuthoritySet<Hash> {
			BeefyMmrLeaf::next_authority_set_proof()
		}
	}

	impl fg_primitives::GrandpaApi<Block> for Runtime {
		fn grandpa_authorities() -> Vec<(GrandpaId, u64)> {
			Grandpa::grandpa_authorities()
		}

		fn current_set_id() -> fg_primitives::SetId {
			Grandpa::current_set_id()
		}

		fn submit_report_equivocation_unsigned_extrinsic(
			equivocation_proof: fg_primitives::EquivocationProof<
				<Block as BlockT>::Hash,
				sp_runtime::traits::NumberFor<Block>,
			>,
			key_owner_proof: fg_primitives::OpaqueKeyOwnershipProof,
		) -> Option<()> {
			let key_owner_proof = key_owner_proof.decode()?;

			Grandpa::submit_unsigned_equivocation_report(
				equivocation_proof,
				key_owner_proof,
			)
		}

		fn generate_key_ownership_proof(
			_set_id: fg_primitives::SetId,
			authority_id: fg_primitives::AuthorityId,
		) -> Option<fg_primitives::OpaqueKeyOwnershipProof> {
			use codec::Encode;

			Historical::prove((fg_primitives::KEY_TYPE, authority_id))
				.map(|p| p.encode())
				.map(fg_primitives::OpaqueKeyOwnershipProof::new)
		}
	}

	impl babe_primitives::BabeApi<Block> for Runtime {
		fn configuration() -> babe_primitives::BabeConfiguration {
			let epoch_config = Babe::epoch_config().unwrap_or(BABE_GENESIS_EPOCH_CONFIG);
			babe_primitives::BabeConfiguration {
				slot_duration: Babe::slot_duration(),
				epoch_length: EpochDuration::get(),
				c: epoch_config.c,
				authorities: Babe::authorities().to_vec(),
				randomness: Babe::randomness(),
				allowed_slots: epoch_config.allowed_slots,
			}
		}

		fn current_epoch_start() -> babe_primitives::Slot {
			Babe::current_epoch_start()
		}

		fn current_epoch() -> babe_primitives::Epoch {
			Babe::current_epoch()
		}

		fn next_epoch() -> babe_primitives::Epoch {
			Babe::next_epoch()
		}

		fn generate_key_ownership_proof(
			_slot: babe_primitives::Slot,
			authority_id: babe_primitives::AuthorityId,
		) -> Option<babe_primitives::OpaqueKeyOwnershipProof> {
			use codec::Encode;

			Historical::prove((babe_primitives::KEY_TYPE, authority_id))
				.map(|p| p.encode())
				.map(babe_primitives::OpaqueKeyOwnershipProof::new)
		}

		fn submit_report_equivocation_unsigned_extrinsic(
			equivocation_proof: babe_primitives::EquivocationProof<<Block as BlockT>::Header>,
			key_owner_proof: babe_primitives::OpaqueKeyOwnershipProof,
		) -> Option<()> {
			let key_owner_proof = key_owner_proof.decode()?;

			Babe::submit_unsigned_equivocation_report(
				equivocation_proof,
				key_owner_proof,
			)
		}
	}

	impl authority_discovery_primitives::AuthorityDiscoveryApi<Block> for Runtime {
		fn authorities() -> Vec<AuthorityDiscoveryId> {
			parachains_runtime_api_impl::relevant_authority_ids::<Runtime>()
		}
	}

	impl sp_session::SessionKeys<Block> for Runtime {
		fn generate_session_keys(seed: Option<Vec<u8>>) -> Vec<u8> {
			SessionKeys::generate(seed)
		}

		fn decode_session_keys(
			encoded: Vec<u8>,
		) -> Option<Vec<(Vec<u8>, sp_core::crypto::KeyTypeId)>> {
			SessionKeys::decode_into_raw_public_keys(&encoded)
		}
	}

	impl frame_system_rpc_runtime_api::AccountNonceApi<Block, AccountId, Nonce> for Runtime {
		fn account_nonce(account: AccountId) -> Nonce {
			System::account_nonce(account)
		}
	}

	impl pallet_transaction_payment_rpc_runtime_api::TransactionPaymentApi<
		Block,
		Balance,
	> for Runtime {
		fn query_info(uxt: <Block as BlockT>::Extrinsic, len: u32) -> RuntimeDispatchInfo<Balance> {
			TransactionPayment::query_info(uxt, len)
		}
		fn query_fee_details(uxt: <Block as BlockT>::Extrinsic, len: u32) -> FeeDetails<Balance> {
			TransactionPayment::query_fee_details(uxt, len)
		}
		fn query_weight_to_fee(weight: Weight) -> Balance {
			TransactionPayment::weight_to_fee(weight)
		}
		fn query_length_to_fee(length: u32) -> Balance {
			TransactionPayment::length_to_fee(length)
		}
	}

	impl pallet_transaction_payment_rpc_runtime_api::TransactionPaymentCallApi<Block, Balance, RuntimeCall>
		for Runtime
	{
		fn query_call_info(call: RuntimeCall, len: u32) -> RuntimeDispatchInfo<Balance> {
			TransactionPayment::query_call_info(call, len)
		}
		fn query_call_fee_details(call: RuntimeCall, len: u32) -> FeeDetails<Balance> {
			TransactionPayment::query_call_fee_details(call, len)
		}
		fn query_weight_to_fee(weight: Weight) -> Balance {
			TransactionPayment::weight_to_fee(weight)
		}
		fn query_length_to_fee(length: u32) -> Balance {
			TransactionPayment::length_to_fee(length)
		}
	}

	impl pallet_nomination_pools_runtime_api::NominationPoolsApi<
		Block,
		AccountId,
		Balance,
	> for Runtime {
		fn pending_rewards(member: AccountId) -> Balance {
			NominationPools::api_pending_rewards(member).unwrap_or_default()
		}

		fn points_to_balance(pool_id: pallet_nomination_pools::PoolId, points: Balance) -> Balance {
			NominationPools::api_points_to_balance(pool_id, points)
		}

		fn balance_to_points(pool_id: pallet_nomination_pools::PoolId, new_funds: Balance) -> Balance {
			NominationPools::api_balance_to_points(pool_id, new_funds)
		}
	}

	impl pallet_staking_runtime_api::StakingApi<Block, Balance, AccountId> for Runtime {
		fn nominations_quota(balance: Balance) -> u32 {
			Staking::api_nominations_quota(balance)
		}

		fn eras_stakers_page_count(era: sp_staking::EraIndex, account: AccountId) -> sp_staking::Page {
			Staking::api_eras_stakers_page_count(era, account)
		}

		/*fn pending_rewards(era: sp_staking::EraIndex, account: AccountId) -> bool {
			todo!()// FAIL-CI @ankan: this is not available yet Staking::api_pending_rewards(era, account)
		}*/
	}

	impl sp_genesis_builder::GenesisBuilder<Block> for Runtime {
		fn build_state(config: Vec<u8>) -> sp_genesis_builder::Result {
			build_state::<RuntimeGenesisConfig>(config)
		}

		fn get_preset(id: &Option<sp_genesis_builder::PresetId>) -> Option<Vec<u8>> {
			get_preset::<RuntimeGenesisConfig>(id, |_| None)
		}

		fn preset_names() -> Vec<sp_genesis_builder::PresetId> {
			vec![]
		}
	}

	#[cfg(feature = "try-runtime")]
	impl frame_try_runtime::TryRuntime<Block> for Runtime {
		fn on_runtime_upgrade(checks: frame_try_runtime::UpgradeCheckSelect) -> (Weight, Weight) {
			log::info!("try-runtime::on_runtime_upgrade kusama.");
			let weight = Executive::try_runtime_upgrade(checks).unwrap();
			(weight, BlockWeights::get().max_block)
		}

		fn execute_block(
			block: Block,
			state_root_check: bool,
			signature_check: bool,
			select: frame_try_runtime::TryStateSelect,
		) -> Weight {
			// NOTE: intentional unwrap: we don't want to propagate the error backwards, and want to
			// have a backtrace here.
			Executive::try_execute_block(block, state_root_check, signature_check, select).unwrap()
		}
	}

	#[cfg(feature = "runtime-benchmarks")]
	impl frame_benchmarking::Benchmark<Block> for Runtime {
		fn benchmark_metadata(extra: bool) -> (
			Vec<frame_benchmarking::BenchmarkList>,
			Vec<frame_support::traits::StorageInfo>,
		) {
			use frame_benchmarking::{Benchmarking, BenchmarkList};
			use frame_support::traits::StorageInfoTrait;

			use pallet_session_benchmarking::Pallet as SessionBench;
			use pallet_offences_benchmarking::Pallet as OffencesBench;
			use pallet_election_provider_support_benchmarking::Pallet as ElectionProviderBench;
			use pallet_xcm::benchmarking::Pallet as PalletXcmExtrinsiscsBenchmark;
			use frame_system_benchmarking::Pallet as SystemBench;
			use pallet_nomination_pools_benchmarking::Pallet as NominationPoolsBench;
			use frame_benchmarking::baseline::Pallet as Baseline;

			// Benchmark files generated for `Balances/NisCounterpartBalances` instances are by default
			// `pallet_balances_balances.rs / pallet_balances_nis_counterpart_balances`, which is not really nice,
			// so with this redefinition we can change names to nicer:
			// `pallet_balances_native.rs / pallet_balances_nis_counterpart.rs`.
			type Native = pallet_balances::Pallet::<Runtime, ()>;
			type NisCounterpart = pallet_balances::Pallet::<Runtime, NisCounterpartInstance>;

			let mut list = Vec::<BenchmarkList>::new();
			list_benchmarks!(list, extra);

			let storage_info = AllPalletsWithSystem::storage_info();
			return (list, storage_info)
		}

		fn dispatch_benchmark(
			config: frame_benchmarking::BenchmarkConfig
		) -> Result<
			Vec<frame_benchmarking::BenchmarkBatch>,
			sp_runtime::RuntimeString,
		> {
			use frame_support::traits::WhitelistedStorageKeys;
			use frame_benchmarking::{Benchmarking, BenchmarkBatch, BenchmarkError};
			use sp_storage::TrackedStorageKey;
			// Trying to add benchmarks directly to some pallets caused cyclic dependency issues.
			// To get around that, we separated the benchmarks into its own crate.
			use pallet_session_benchmarking::Pallet as SessionBench;
			use pallet_offences_benchmarking::Pallet as OffencesBench;
			use pallet_election_provider_support_benchmarking::Pallet as ElectionProviderBench;
			use frame_system_benchmarking::Pallet as SystemBench;
			use pallet_nomination_pools_benchmarking::Pallet as NominationPoolsBench;
			use frame_benchmarking::baseline::Pallet as Baseline;
			use xcm::latest::prelude::*;
			use xcm_config::{
				LocalCheckAccount, SovereignAccountOf, AssetHubLocation, TokenLocation, XcmConfig,
			};

			impl pallet_session_benchmarking::Config for Runtime {}
			impl pallet_offences_benchmarking::Config for Runtime {}
			impl pallet_election_provider_support_benchmarking::Config for Runtime {}
			impl frame_system_benchmarking::Config for Runtime {}
			impl frame_benchmarking::baseline::Config for Runtime {}
			impl pallet_nomination_pools_benchmarking::Config for Runtime {}
			impl runtime_parachains::disputes::slashing::benchmarking::Config for Runtime {}

			parameter_types! {
				pub ExistentialDepositAsset: Option<Asset> = Some((
					TokenLocation::get(),
					ExistentialDeposit::get()
				).into());
				pub AssetHubParaId: ParaId = kusama_runtime_constants::system_parachain::ASSET_HUB_ID.into();
				pub const RandomParaId: ParaId = ParaId::new(43211234);
			}

			use pallet_xcm::benchmarking::Pallet as PalletXcmExtrinsiscsBenchmark;
			impl pallet_xcm::benchmarking::Config for Runtime {
				type DeliveryHelper = (
					polkadot_runtime_common::xcm_sender::ToParachainDeliveryHelper<
						XcmConfig,
						ExistentialDepositAsset,
						xcm_config::PriceForChildParachainDelivery,
						AssetHubParaId,
						(),
					>,
					polkadot_runtime_common::xcm_sender::ToParachainDeliveryHelper<
						XcmConfig,
						ExistentialDepositAsset,
						xcm_config::PriceForChildParachainDelivery,
						RandomParaId,
						(),
					>
				);

				fn reachable_dest() -> Option<Location> {
					Some(crate::xcm_config::AssetHubLocation::get())
				}

				fn teleportable_asset_and_dest() -> Option<(Asset, Location)> {
					// Relay/native token can be teleported to/from AH.
					Some((
						Asset { fun: Fungible(ExistentialDeposit::get()), id: AssetId(Here.into()) },
						crate::xcm_config::AssetHubLocation::get(),
					))
				}

				fn reserve_transferable_asset_and_dest() -> Option<(Asset, Location)> {
					// Relay can reserve transfer native token to some random parachain.
					Some((
						Asset {
							fun: Fungible(ExistentialDeposit::get()),
							id: AssetId(Here.into())
						},
						Parachain(RandomParaId::get().into()).into(),
					))
				}

				fn set_up_complex_asset_transfer(
				) -> Option<(Assets, u32, Location, Box<dyn FnOnce()>)> {
					// Relay supports only native token, either reserve transfer it to non-system parachains,
					// or teleport it to system parachain. Use the teleport case for benchmarking as it's
					// slightly heavier.
					// Relay/native token can be teleported to/from AH.
					let native_location = Here.into();
					let dest = crate::xcm_config::AssetHubLocation::get();
					pallet_xcm::benchmarking::helpers::native_teleport_as_asset_transfer::<Runtime>(
						native_location,
						dest
					)
				}

				fn get_asset() -> Asset {
					Asset {
						id: AssetId(Location::here()),
						fun: Fungible(ExistentialDeposit::get()),
					}
				}
			}

			impl pallet_xcm_benchmarks::Config for Runtime {
				type XcmConfig = XcmConfig;
				type AccountIdConverter = SovereignAccountOf;
				type DeliveryHelper = polkadot_runtime_common::xcm_sender::ToParachainDeliveryHelper<
					XcmConfig,
					ExistentialDepositAsset,
					xcm_config::PriceForChildParachainDelivery,
					AssetHubParaId,
					(),
				>;
				fn valid_destination() -> Result<Location, BenchmarkError> {
					Ok(AssetHubLocation::get())
				}
				fn worst_case_holding(_depositable_count: u32) -> Assets {
					// Kusama only knows about KSM.
					vec![Asset{
						id: AssetId(TokenLocation::get()),
						fun: Fungible(1_000_000 * UNITS),
					}].into()
				}
			}

			parameter_types! {
				pub TrustedTeleporter: Option<(Location, Asset)> = Some((
					AssetHubLocation::get(),
					Asset { fun: Fungible(1 * UNITS), id: AssetId(TokenLocation::get()) },
				));
				pub const TrustedReserve: Option<(Location, Asset)> = None;
			}

			impl pallet_xcm_benchmarks::fungible::Config for Runtime {
				type TransactAsset = Balances;

				type CheckedAccount = LocalCheckAccount;
				type TrustedTeleporter = TrustedTeleporter;
				type TrustedReserve = TrustedReserve;

				fn get_asset() -> Asset {
					Asset {
						id: AssetId(TokenLocation::get()),
						fun: Fungible(1 * UNITS),
					}
				}
			}

			impl pallet_xcm_benchmarks::generic::Config for Runtime {
				type TransactAsset = Balances;
				type RuntimeCall = RuntimeCall;

				fn worst_case_response() -> (u64, Response) {
					(0u64, Response::Version(Default::default()))
				}

				fn worst_case_asset_exchange() -> Result<(Assets, Assets), BenchmarkError> {
					// Kusama doesn't support asset exchanges
					Err(BenchmarkError::Skip)
				}

				fn universal_alias() -> Result<(Location, Junction), BenchmarkError> {
					// The XCM executor of Kusama doesn't have a configured `UniversalAliases`
					Err(BenchmarkError::Skip)
				}

				fn transact_origin_and_runtime_call() -> Result<(Location, RuntimeCall), BenchmarkError> {
					Ok((AssetHubLocation::get(), frame_system::Call::remark_with_event { remark: vec![] }.into()))
				}

				fn subscribe_origin() -> Result<Location, BenchmarkError> {
					Ok(AssetHubLocation::get())
				}

				fn claimable_asset() -> Result<(Location, Location, Assets), BenchmarkError> {
					let origin = AssetHubLocation::get();
					let assets: Assets = (AssetId(TokenLocation::get()), 1_000 * UNITS).into();
					let ticket = Location { parents: 0, interior: Here };
					Ok((origin, ticket, assets))
				}

				fn fee_asset() -> Result<Asset, BenchmarkError> {
					Ok(Asset {
						id: AssetId(TokenLocation::get()),
						fun: Fungible(1_000_000 * UNITS),
					})
				}

				fn unlockable_asset() -> Result<(Location, Location, Asset), BenchmarkError> {
					// Kusama doesn't support asset locking
					Err(BenchmarkError::Skip)
				}

				fn export_message_origin_and_destination(
				) -> Result<(Location, NetworkId, InteriorLocation), BenchmarkError> {
					// Kusama doesn't support exporting messages
					Err(BenchmarkError::Skip)
				}

				fn alias_origin() -> Result<(Location, Location), BenchmarkError> {
					// The XCM executor of Kusama doesn't have a configured `Aliasers`
					Err(BenchmarkError::Skip)
				}
			}

			type Native = pallet_balances::Pallet::<Runtime, ()>;
			type NisCounterpart = pallet_balances::Pallet::<Runtime, NisCounterpartInstance>;

			let mut whitelist: Vec<TrackedStorageKey> = AllPalletsWithSystem::whitelisted_storage_keys();
			let treasury_key = frame_system::Account::<Runtime>::hashed_key_for(Treasury::account_id());
			whitelist.push(treasury_key.to_vec().into());

			let mut batches = Vec::<BenchmarkBatch>::new();
			let params = (&config, &whitelist);

			add_benchmarks!(params, batches);

			Ok(batches)
		}
	}
}

#[cfg(test)]
mod fees_tests {
	use super::*;
	use sp_runtime::assert_eq_error_rate;

	#[test]
	fn signed_deposit_is_sensible() {
		// ensure this number does not change, or that it is checked after each change.
		// a 1 MB solution should need around 0.16 KSM deposit
		let deposit = SignedFixedDeposit::get() + (SignedDepositByte::get() * 1024 * 1024);
		assert_eq_error_rate!(deposit, UNITS * 167 / 100, UNITS / 100);
	}
}

#[cfg(test)]
mod multiplier_tests {
	use super::*;
	use frame_support::{
		dispatch::DispatchInfo,
		traits::{OnFinalize, PalletInfoAccess},
	};
	use polkadot_runtime_common::{MinimumMultiplier, TargetBlockFullness};
	use separator::Separatable;
	use sp_runtime::traits::Convert;

	fn run_with_system_weight<F>(w: Weight, mut assertions: F)
	where
		F: FnMut(),
	{
		let mut t: sp_io::TestExternalities = frame_system::GenesisConfig::<Runtime>::default()
			.build_storage()
			.unwrap()
			.into();
		t.execute_with(|| {
			System::set_block_consumed_resources(w, 0);
			assertions()
		});
	}

	#[test]
	fn multiplier_can_grow_from_zero() {
		let minimum_multiplier = MinimumMultiplier::get();
		let target = TargetBlockFullness::get() *
			BlockWeights::get().get(DispatchClass::Normal).max_total.unwrap();
		// if the min is too small, then this will not change, and we are doomed forever.
		// the weight is 1/100th bigger than target.
		run_with_system_weight(target.saturating_mul(101) / 100, || {
			let next = SlowAdjustingFeeUpdate::<Runtime>::convert(minimum_multiplier);
			assert!(next > minimum_multiplier, "{:?} !>= {:?}", next, minimum_multiplier);
		})
	}

	#[test]
	fn fast_unstake_estimate() {
		use pallet_fast_unstake::WeightInfo;
		let block_time = BlockWeights::get().max_block.ref_time() as f32;
		let on_idle = weights::pallet_fast_unstake::WeightInfo::<Runtime>::on_idle_check(
			1000,
			<Runtime as pallet_fast_unstake::Config>::BatchSize::get(),
		)
		.ref_time() as f32;
		println!("ratio of block weight for full batch fast-unstake {}", on_idle / block_time);
		assert!(on_idle / block_time <= 0.5f32)
	}

	#[test]
	fn treasury_pallet_index_is_correct() {
		assert_eq!(TREASURY_PALLET_ID, <Treasury as PalletInfoAccess>::index() as u8);
	}

	#[test]
	#[ignore]
	fn multiplier_growth_simulator() {
		// assume the multiplier is initially set to its minimum. We update it with values twice the
		//target (target is 25%, thus 50%) and we see at which point it reaches 1.
		let mut multiplier = MinimumMultiplier::get();
		let block_weight = BlockWeights::get().get(DispatchClass::Normal).max_total.unwrap();
		let mut blocks = 0;
		let mut fees_paid = 0;

		frame_system::Pallet::<Runtime>::set_block_consumed_resources(Weight::MAX, 0);
		let info = DispatchInfo { weight: Weight::MAX, ..Default::default() };

		let mut t: sp_io::TestExternalities = frame_system::GenesisConfig::<Runtime>::default()
			.build_storage()
			.unwrap()
			.into();
		// set the minimum
		t.execute_with(|| {
			pallet_transaction_payment::NextFeeMultiplier::<Runtime>::set(MinimumMultiplier::get());
		});

		while multiplier <= Multiplier::from_u32(1) {
			t.execute_with(|| {
				// imagine this tx was called.
				let fee = TransactionPayment::compute_fee(0, &info, 0);
				fees_paid += fee;

				// this will update the multiplier.
				System::set_block_consumed_resources(block_weight, 0);
				TransactionPayment::on_finalize(1);
				let next = TransactionPayment::next_fee_multiplier();

				assert!(next > multiplier, "{:?} !>= {:?}", next, multiplier);
				multiplier = next;

				println!(
					"block = {} / multiplier {:?} / fee = {:?} / fess so far {:?}",
					blocks,
					multiplier,
					fee.separated_string(),
					fees_paid.separated_string()
				);
			});
			blocks += 1;
		}
	}

	#[test]
	#[ignore]
	fn multiplier_cool_down_simulator() {
		// assume the multiplier is initially set to its minimum. We update it with values twice the
		//target (target is 25%, thus 50%) and we see at which point it reaches 1.
		let mut multiplier = Multiplier::from_u32(2);
		let mut blocks = 0;

		let mut t: sp_io::TestExternalities = frame_system::GenesisConfig::<Runtime>::default()
			.build_storage()
			.unwrap()
			.into();
		// set the minimum
		t.execute_with(|| {
			pallet_transaction_payment::NextFeeMultiplier::<Runtime>::set(multiplier);
		});

		while multiplier > Multiplier::from_u32(0) {
			t.execute_with(|| {
				// this will update the multiplier.
				TransactionPayment::on_finalize(1);
				let next = TransactionPayment::next_fee_multiplier();

				assert!(next < multiplier, "{:?} !>= {:?}", next, multiplier);
				multiplier = next;

				println!("block = {} / multiplier {:?}", blocks, multiplier);
			});
			blocks += 1;
		}
	}
}

#[cfg(all(test, feature = "try-runtime"))]
mod remote_tests {
	use super::*;
	use frame_try_runtime::{runtime_decl_for_try_runtime::TryRuntime, UpgradeCheckSelect};
	use remote_externalities::{
		Builder, Mode, OfflineConfig, OnlineConfig, SnapshotConfig, Transport,
	};
	use std::env::var;

	#[tokio::test]
	async fn run_migrations() {
		if var("RUN_MIGRATION_TESTS").is_err() {
			return
		}

		sp_tracing::try_init_simple();
		let transport: Transport =
			var("WS").unwrap_or("wss://kusama-rpc.polkadot.io:443".to_string()).into();
		let maybe_state_snapshot: Option<SnapshotConfig> = var("SNAP").map(|s| s.into()).ok();
		let mut ext = Builder::<Block>::default()
			.mode(if let Some(state_snapshot) = maybe_state_snapshot {
				Mode::OfflineOrElseOnline(
					OfflineConfig { state_snapshot: state_snapshot.clone() },
					OnlineConfig {
						transport,
						state_snapshot: Some(state_snapshot),
						..Default::default()
					},
				)
			} else {
				Mode::Online(OnlineConfig { transport, ..Default::default() })
			})
			.build()
			.await
			.unwrap();
		ext.execute_with(|| Runtime::on_runtime_upgrade(UpgradeCheckSelect::PreAndPost));
	}

	#[tokio::test]
	#[ignore = "this test is meant to be executed manually"]
	async fn try_fast_unstake_all() {
		sp_tracing::try_init_simple();
		let transport: Transport =
			var("WS").unwrap_or("wss://kusama-rpc.polkadot.io:443".to_string()).into();
		let maybe_state_snapshot: Option<SnapshotConfig> = var("SNAP").map(|s| s.into()).ok();
		let mut ext = Builder::<Block>::default()
			.mode(if let Some(state_snapshot) = maybe_state_snapshot {
				Mode::OfflineOrElseOnline(
					OfflineConfig { state_snapshot: state_snapshot.clone() },
					OnlineConfig {
						transport,
						state_snapshot: Some(state_snapshot),
						..Default::default()
					},
				)
			} else {
				Mode::Online(OnlineConfig { transport, ..Default::default() })
			})
			.build()
			.await
			.unwrap();
		ext.execute_with(|| {
			pallet_fast_unstake::ErasToCheckPerBlock::<Runtime>::put(1);
			polkadot_runtime_common::try_runtime::migrate_all_inactive_nominators::<Runtime>()
		});
	}
}<|MERGE_RESOLUTION|>--- conflicted
+++ resolved
@@ -87,11 +87,7 @@
 use pallet_grandpa::{fg_primitives, AuthorityId as GrandpaId};
 use pallet_identity::legacy::IdentityInfo;
 use pallet_session::historical as session_historical;
-<<<<<<< HEAD
-use pallet_transaction_payment::{FeeDetails, RuntimeDispatchInfo};
-=======
 use pallet_transaction_payment::{FeeDetails, FungibleAdapter, RuntimeDispatchInfo};
->>>>>>> 40ca0730
 use sp_core::{ConstU128, OpaqueMetadata, H256};
 use sp_runtime::{
 	create_runtime_str, generic, impl_opaque_keys,
@@ -1357,15 +1353,12 @@
 impl parachains_dmp::Config for Runtime {}
 
 parameter_types! {
-<<<<<<< HEAD
 	pub const DefaultChannelSizeAndCapacityWithSystem: (u32, u32) = (
 		// Prepare for 128KiB pages and leave space for a header:
 		1 << 17 - 16,
 		10 * 1024,
 	);
-=======
 	pub const HrmpChannelSizeAndCapacityWithSystemRatio: Percent = Percent::from_percent(100);
->>>>>>> 40ca0730
 }
 
 impl parachains_hrmp::Config for Runtime {
@@ -1373,13 +1366,6 @@
 	type RuntimeEvent = RuntimeEvent;
 	type ChannelManager = EitherOf<EnsureRoot<Self::AccountId>, GeneralAdmin>;
 	type Currency = Balances;
-	// Use the `HrmpChannelSizeAndCapacityWithSystemRatio` ratio from the actual active
-	// `HostConfiguration` configuration for `hrmp_channel_max_message_size` and
-	// `hrmp_channel_max_capacity`.
-	type DefaultChannelSizeAndCapacityWithSystem = ActiveConfigHrmpChannelSizeAndCapacityRatio<
-		Runtime,
-		HrmpChannelSizeAndCapacityWithSystemRatio,
-	>;
 	type WeightInfo = weights::runtime_parachains_hrmp::WeightInfo<Runtime>;
 	type DefaultChannelSizeAndCapacityWithSystem = DefaultChannelSizeAndCapacityWithSystem;
 }
