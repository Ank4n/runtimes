--- conflicted
+++ resolved
@@ -11,76 +11,64 @@
 asset-hub-kusama-runtime = { path = "system-parachains/asset-hubs/asset-hub-kusama" }
 asset-hub-polkadot-emulated-chain = { path = "integration-tests/emulated/chains/parachains/assets/asset-hub-polkadot" }
 asset-hub-polkadot-runtime = { path = "system-parachains/asset-hubs/asset-hub-polkadot" }
-asset-test-utils = { version = "12.0.0" }
-assets-common = { version = "0.12.0", default-features = false }
-authority-discovery-primitives = { version = "31.0.0", default-features = false, package = "sp-authority-discovery" }
-babe-primitives = { version = "0.37.0", default-features = false, package = "sp-consensus-babe" }
-beefy-primitives = { version = "18.0.0", default-features = false, package = "sp-consensus-beefy" }
-binary-merkle-tree = { version = "15.0.0", default-features = false }
+asset-test-utils = { version = "8.0.1" }
+assets-common = { version = "0.8.0", default-features = false }
+authority-discovery-primitives = { version = "27.0.0", default-features = false, package = "sp-authority-discovery" }
+babe-primitives = { version = "0.33.0", default-features = false, package = "sp-consensus-babe" }
+beefy-primitives = { version = "14.0.0", default-features = false, package = "sp-consensus-beefy" }
+binary-merkle-tree = { version = "14.0.0", default-features = false }
 bp-asset-hub-kusama = { path = "system-parachains/asset-hubs/asset-hub-kusama/primitives", default-features = false }
 bp-asset-hub-polkadot = { path = "system-parachains/asset-hubs/asset-hub-polkadot/primitives", default-features = false }
-bp-bridge-hub-cumulus = { version = "0.12.0", default-features = false }
+bp-bridge-hub-cumulus = { version = "0.8.0", default-features = false }
 bp-bridge-hub-kusama = { path = "system-parachains/bridge-hubs/bridge-hub-kusama/primitives", default-features = false }
 bp-bridge-hub-polkadot = { path = "system-parachains/bridge-hubs/bridge-hub-polkadot/primitives", default-features = false }
-bp-header-chain = { version = "0.12.0", default-features = false }
-bp-kusama = { version = "0.10.0", default-features = false }
-bp-messages = { version = "0.12.0", default-features = false }
-bp-parachains = { version = "0.12.0", default-features = false }
-bp-polkadot = { version = "0.10.0", default-features = false }
-bp-polkadot-core = { version = "0.12.0", default-features = false }
-bp-relayers = { version = "0.12.0", default-features = false }
-bp-runtime = { version = "0.12.0", default-features = false }
-bp-xcm-bridge-hub-router = { version = "0.11.0", default-features = false }
-bridge-hub-common = { version = "0.5.0", default-features = false }
+bp-header-chain = { version = "0.8.1", default-features = false }
+bp-kusama = { version = "0.6.0", default-features = false }
+bp-messages = { version = "0.8.0", default-features = false }
+bp-parachains = { version = "0.8.0", default-features = false }
+bp-polkadot = { version = "0.6.0", default-features = false }
+bp-polkadot-core = { version = "0.8.0", default-features = false }
+bp-relayers = { version = "0.8.0", default-features = false }
+bp-runtime = { version = "0.8.0", default-features = false }
+bp-xcm-bridge-hub-router = { version = "0.7.0", default-features = false }
+bridge-hub-common = { version = "0.1.0", default-features = false }
 bridge-hub-kusama-emulated-chain = { path = "integration-tests/emulated/chains/parachains/bridges/bridge-hub-kusama" }
 bridge-hub-kusama-runtime = { path = "system-parachains/bridge-hubs/bridge-hub-kusama" }
 bridge-hub-polkadot-emulated-chain = { path = "integration-tests/emulated/chains/parachains/bridges/bridge-hub-polkadot" }
 bridge-hub-polkadot-runtime = { path = "system-parachains/bridge-hubs/bridge-hub-polkadot" }
-bridge-hub-test-utils = { version = "0.12.0" }
-bridge-runtime-common = { version = "0.12.0", default-features = false }
+bridge-hub-test-utils = { version = "0.8.0" }
+bridge-runtime-common = { version = "0.8.0", default-features = false }
 clap = { version = "4.5.0" }
 codec = { package = "parity-scale-codec", version = "3.6.9", default-features = false }
 collectives-polkadot-emulated-chain = { path = "integration-tests/emulated/chains/parachains/collectives/collectives-polkadot" }
 collectives-polkadot-runtime = { path = "system-parachains/collectives/collectives-polkadot" }
 collectives-polkadot-runtime-constants = { path = "system-parachains/collectives/collectives-polkadot/constants" }
 coretime-kusama-runtime = { path = "system-parachains/coretime/coretime-kusama" }
-cumulus-pallet-aura-ext = { version = "0.12.0", default-features = false }
-cumulus-pallet-dmp-queue = { version = "0.12.0", default-features = false }
-cumulus-pallet-parachain-system = { version = "0.12.0", default-features = false }
-cumulus-pallet-session-benchmarking = { version = "14.0.0", default-features = false }
-cumulus-pallet-xcm = { version = "0.12.0", default-features = false }
-cumulus-pallet-xcmp-queue = { version = "0.12.0", default-features = false }
-cumulus-primitives-aura = { version = "0.12.0", default-features = false }
-cumulus-primitives-core = { version = "0.12.0", default-features = false }
-cumulus-primitives-utility = { version = "0.12.0", default-features = false }
-emulated-integration-tests-common = { version = "8.0.0" }
-encointer-balances-tx-payment = { version = "~10.1.0", default-features = false }
-encointer-balances-tx-payment-rpc-runtime-api = { version = "~10.1.0", default-features = false }
+cumulus-pallet-aura-ext = { version = "0.8.0", default-features = false }
+cumulus-pallet-dmp-queue = { version = "0.8.0", default-features = false }
+cumulus-pallet-parachain-system = { version = "0.8.1", default-features = false }
+cumulus-pallet-session-benchmarking = { version = "10.0.0", default-features = false }
+cumulus-pallet-xcm = { version = "0.8.0", default-features = false }
+cumulus-pallet-xcmp-queue = { version = "0.8.0", default-features = false }
+cumulus-primitives-aura = { version = "0.8.0", default-features = false }
+cumulus-primitives-core = { version = "0.8.0", default-features = false }
+cumulus-primitives-utility = { version = "0.8.1", default-features = false }
+emulated-integration-tests-common = { version = "4.0.0" }
+encointer-balances-tx-payment = { version = "~6.1.0", default-features = false }
+encointer-balances-tx-payment-rpc-runtime-api = { version = "~6.1.0", default-features = false }
 encointer-kusama-runtime = { path = "system-parachains/encointer" }
-encointer-primitives = { version = "~10.1.0", default-features = false }
+encointer-primitives = { version = "~6.1.0", default-features = false }
 enumflags2 = { version = "0.7.7" }
-<<<<<<< HEAD
-frame-benchmarking = { version = "33.0.0", default-features = false }
-frame-election-provider-support = { version = "33.0.0", default-features = false }
-frame-executive = { version = "33.0.0", default-features = false }
-frame-support = { version = "33.0.0", default-features = false }
-frame-system = { version = "33.0.0", default-features = false }
-frame-system-benchmarking = { version = "33.0.0", default-features = false }
-frame-system-rpc-runtime-api = { version = "31.0.0", default-features = false }
-frame-try-runtime = { version = "0.39.0", default-features = false }
-=======
 frame-benchmarking = { version = "29.0.0", default-features = false }
 frame-election-provider-support = { version = "29.0.0", default-features = false }
 frame-executive = { version = "29.0.0", default-features = false }
-frame-metadata-hash-extension = { version = "0.1.0", default-features = false }
 frame-support = { version = "29.0.2", default-features = false }
 frame-system = { version = "29.0.0", default-features = false }
 frame-system-benchmarking = { version = "29.0.0", default-features = false }
 frame-system-rpc-runtime-api = { version = "27.0.0", default-features = false }
 frame-try-runtime = { version = "0.35.0", default-features = false }
->>>>>>> 40ca0730
 glutton-kusama-runtime = { path = "system-parachains/gluttons/glutton-kusama" }
-grandpa = { version = "0.24.0", package = "sc-consensus-grandpa" }
+grandpa = { version = "0.20.0", package = "sc-consensus-grandpa" }
 hex-literal = { version = "0.4.1" }
 integration-tests-helpers = { path = "integration-tests/emulated/helpers" }
 kusama-emulated-chain = { path = "integration-tests/emulated/chains/relays/kusama" }
@@ -88,97 +76,7 @@
 kusama-runtime = { path = "relay/kusama", package = "staging-kusama-runtime" }
 kusama-runtime-constants = { path = "relay/kusama/constants", default-features = false }
 kusama-system-emulated-network = { path = "integration-tests/emulated/networks/kusama-system" }
-<<<<<<< HEAD
 log = { version = "0.4.20", default-features = false }
-pallet-alliance = { version = "32.0.0", default-features = false }
-pallet-asset-conversion = { version = "15.0.0", default-features = false }
-pallet-asset-conversion-tx-payment = { version = "15.0.0", default-features = false }
-pallet-asset-rate = { version = "12.0.0", default-features = false }
-pallet-asset-tx-payment = { version = "33.0.0", default-features = false }
-pallet-assets = { version = "34.0.0", default-features = false }
-pallet-aura = { version = "32.0.0", default-features = false }
-pallet-authority-discovery = { version = "33.0.0", default-features = false }
-pallet-authorship = { version = "33.0.0", default-features = false }
-pallet-babe = { version = "33.0.0", default-features = false }
-pallet-bags-list = { version = "32.0.0", default-features = false }
-pallet-balances = { version = "34.0.0", default-features = false }
-pallet-beefy = { version = "33.0.0", default-features = false }
-pallet-beefy-mmr = { version = "33.0.0", default-features = false }
-pallet-bounties = { version = "32.0.0", default-features = false }
-pallet-bridge-grandpa = { version = "0.12.0", default-features = false }
-pallet-bridge-messages = { version = "0.12.0", default-features = false }
-pallet-bridge-parachains = { version = "0.12.0", default-features = false }
-pallet-bridge-relayers = { version = "0.12.0", default-features = false }
-pallet-broker = { version = "0.11.0", default-features = false }
-pallet-child-bounties = { version = "32.0.0", default-features = false }
-pallet-collator-selection = { version = "14.0.0", default-features = false }
-pallet-collective = { version = "33.0.0", default-features = false }
-pallet-conviction-voting = { version = "33.0.0", default-features = false }
-pallet-core-fellowship = { version = "17.0.0", default-features = false }
-pallet-election-provider-multi-phase = { version = "32.0.0", default-features = false }
-pallet-election-provider-support-benchmarking = { version = "32.0.0", default-features = false }
-pallet-encointer-balances = { version = "~10.1.0", default-features = false }
-pallet-encointer-bazaar = { version = "~10.1.0", default-features = false }
-pallet-encointer-bazaar-rpc-runtime-api = { version = "~10.1.0", default-features = false }
-pallet-encointer-ceremonies = { version = "~10.1.0", default-features = false }
-pallet-encointer-ceremonies-rpc-runtime-api = { version = "~10.1.0", default-features = false }
-pallet-encointer-communities = { version = "~10.1.0", default-features = false }
-pallet-encointer-communities-rpc-runtime-api = { version = "~10.1.0", default-features = false }
-pallet-encointer-faucet = { version = "~10.2.0", default-features = false }
-pallet-encointer-reputation-commitments = { version = "~10.1.0", default-features = false }
-pallet-encointer-scheduler = { version = "~10.1.0", default-features = false }
-pallet-fast-unstake = { version = "32.0.0", default-features = false }
-pallet-glutton = { version = "19.0.0", default-features = false }
-pallet-grandpa = { version = "33.0.0", default-features = false }
-pallet-identity = { version = "33.0.0", default-features = false }
-pallet-indices = { version = "33.0.0", default-features = false }
-pallet-insecure-randomness-collective-flip = { version = "21.0.0", default-features = false }
-pallet-membership = { version = "33.0.0", default-features = false }
-pallet-message-queue = { version = "36.0.0", default-features = false }
-pallet-mmr = { version = "32.0.0", default-features = false }
-pallet-multisig = { version = "33.0.0", default-features = false }
-pallet-nft-fractionalization = { version = "15.0.0", default-features = false }
-pallet-nfts = { version = "27.0.0", default-features = false }
-pallet-nfts-runtime-api = { version = "19.0.0", default-features = false }
-pallet-nis = { version = "33.0.0", default-features = false }
-pallet-nomination-pools = { version = "30.0.0", default-features = false }
-pallet-nomination-pools-benchmarking = { version = "31.0.0", default-features = false }
-pallet-nomination-pools-runtime-api = { version = "28.0.0", default-features = false }
-pallet-offences = { version = "32.0.0", default-features = false }
-pallet-offences-benchmarking = { version = "33.0.0", default-features = false }
-pallet-preimage = { version = "33.0.0", default-features = false }
-pallet-proxy = { version = "33.0.0", default-features = false }
-pallet-ranked-collective = { version = "33.0.0", default-features = false }
-pallet-recovery = { version = "33.0.0", default-features = false }
-pallet-referenda = { version = "33.0.0", default-features = false }
-pallet-salary = { version = "18.0.0", default-features = false }
-pallet-scheduler = { version = "34.0.0", default-features = false }
-pallet-session = { version = "33.0.0", default-features = false }
-pallet-session-benchmarking = { version = "33.0.0", default-features = false }
-pallet-society = { version = "33.0.0", default-features = false }
-pallet-staking = { version = "33.0.0", default-features = false }
-pallet-staking-reward-curve = { version = "11.0.0" }
-pallet-staking-reward-fn = { version = "22.0.0", default-features = false }
-pallet-staking-runtime-api = { version = "19.0.0", default-features = false }
-pallet-state-trie-migration = { version = "34.0.0", default-features = false }
-pallet-sudo = { version = "33.0.0", default-features = false }
-pallet-timestamp = { version = "32.0.0", default-features = false }
-pallet-transaction-payment = { version = "33.0.0", default-features = false }
-pallet-transaction-payment-rpc-runtime-api = { version = "33.0.0", default-features = false }
-pallet-treasury = { version = "32.0.0", default-features = false }
-pallet-uniques = { version = "33.0.0", default-features = false }
-pallet-utility = { version = "33.0.0", default-features = false }
-pallet-vesting = { version = "33.0.0", default-features = false }
-pallet-whitelist = { version = "32.0.0", default-features = false }
-pallet-xcm = { version = "12.0.0", default-features = false }
-pallet-xcm-benchmarks = { version = "12.0.0", default-features = false }
-pallet-xcm-bridge-hub = { version = "0.7.0", default-features = false }
-pallet-xcm-bridge-hub-router = { version = "0.10.0", default-features = false }
-parachain-info = { version = "0.12.0", default-features = false, package = "staging-parachain-info" }
-parachains-common = { version = "12.0.0", default-features = false }
-parachains-runtimes-test-utils = { version = "12.0.0" }
-=======
-log = { version = "0.4.21", default-features = false }
 pallet-alliance = { version = "28.0.0", default-features = false }
 pallet-asset-conversion = { version = "11.0.0", default-features = false }
 pallet-asset-conversion-tx-payment = { version = "11.0.0", default-features = false }
@@ -252,9 +150,9 @@
 pallet-state-trie-migration = { version = "30.0.0", default-features = false }
 pallet-sudo = { version = "29.0.0", default-features = false }
 pallet-timestamp = { version = "28.0.0", default-features = false }
-pallet-transaction-payment = { version = "29.0.1", default-features = false }
+pallet-transaction-payment = { version = "29.0.0", default-features = false }
 pallet-transaction-payment-rpc-runtime-api = { version = "29.0.0", default-features = false }
-pallet-treasury = { version = "28.0.1", default-features = false }
+pallet-treasury = { version = "28.0.0", default-features = false }
 pallet-uniques = { version = "29.0.0", default-features = false }
 pallet-utility = { version = "29.0.0", default-features = false }
 pallet-vesting = { version = "29.0.0", default-features = false }
@@ -266,53 +164,28 @@
 parachain-info = { version = "0.8.0", default-features = false, package = "staging-parachain-info" }
 parachains-common = { version = "8.0.0", default-features = false }
 parachains-runtimes-test-utils = { version = "8.0.0" }
->>>>>>> 40ca0730
 paste = { version = "1.0.14" }
 penpal-emulated-chain = { path = "integration-tests/emulated/chains/parachains/testing/penpal" }
-penpal-runtime = { version = "0.19.0" }
+penpal-runtime = { version = "0.15.1" }
 people-kusama-emulated-chain = { path = "integration-tests/emulated/chains/parachains/people/people-kusama" }
 people-kusama-runtime = { path = "system-parachains/people/people-kusama" }
-polkadot-core-primitives = { version = "12.0.0", default-features = false }
+polkadot-core-primitives = { version = "8.0.0", default-features = false }
 polkadot-emulated-chain = { path = "integration-tests/emulated/chains/relays/polkadot" }
-polkadot-parachain-primitives = { version = "11.0.0", default-features = false }
-polkadot-primitives = { version = "12.0.0", default-features = false }
+polkadot-parachain-primitives = { version = "7.0.0", default-features = false }
+polkadot-primitives = { version = "8.0.1", default-features = false }
 polkadot-runtime = { path = "relay/polkadot" }
-<<<<<<< HEAD
-polkadot-runtime-common = { version = "12.0.0", default-features = false }
-=======
-polkadot-runtime-common = { version = "8.0.2", default-features = false }
->>>>>>> 40ca0730
+polkadot-runtime-common = { version = "8.0.1", default-features = false }
 polkadot-runtime-constants = { path = "relay/polkadot/constants", default-features = false }
 polkadot-system-emulated-network = { path = "integration-tests/emulated/networks/polkadot-system" }
 primitive-types = { version = "0.12.2", default-features = false }
-remote-externalities = { version = "0.40.0", package = "frame-remote-externalities" }
-runtime-parachains = { version = "12.0.0", default-features = false, package = "polkadot-runtime-parachains" }
-sc-chain-spec = { version = "32.0.0" }
+remote-externalities = { version = "0.36.0", package = "frame-remote-externalities" }
+runtime-parachains = { version = "8.0.1", default-features = false, package = "polkadot-runtime-parachains" }
+sc-chain-spec = { version = "28.0.0" }
 scale-info = { version = "2.10.0", default-features = false }
 separator = { version = "0.4.1" }
 serde = { version = "1.0.196" }
 serde_json = { version = "1.0.113" }
 smallvec = { version = "1.13.1" }
-<<<<<<< HEAD
-snowbridge-beacon-primitives = { version = "0.5.0", default-features = false }
-snowbridge-core = { version = "0.5.0", default-features = false }
-snowbridge-outbound-queue-runtime-api = { version = "0.5.0", default-features = false }
-snowbridge-pallet-ethereum-client = { version = "0.5.0", default-features = false }
-snowbridge-pallet-inbound-queue = { version = "0.5.0", default-features = false }
-snowbridge-pallet-inbound-queue-fixtures = { version = "0.13.0" }
-snowbridge-pallet-outbound-queue = { version = "0.5.0", default-features = false }
-snowbridge-pallet-system = { version = "0.5.0", default-features = false }
-snowbridge-router-primitives = { version = "0.11.0", default-features = false }
-snowbridge-runtime-common = { version = "0.5.0", default-features = false }
-snowbridge-runtime-test-common = { version = "0.5.0" }
-snowbridge-system-runtime-api = { version = "0.5.0", default-features = false }
-sp-api = { version = "31.0.0", default-features = false }
-sp-application-crypto = { version = "35.0.0", default-features = false }
-sp-arithmetic = { version = "26.0.0", default-features = false }
-sp-block-builder = { version = "31.0.0", default-features = false }
-sp-consensus-aura = { version = "0.37.0", default-features = false }
-sp-core = { version = "32.0.0", default-features = false }
-=======
 snowbridge-beacon-primitives = { version = "0.1.0", default-features = false }
 snowbridge-core = { version = "0.1.1", default-features = false }
 snowbridge-outbound-queue-runtime-api = { version = "0.1.1", default-features = false }
@@ -325,52 +198,41 @@
 snowbridge-runtime-common = { version = "0.1.0", default-features = false }
 snowbridge-runtime-test-common = { version = "0.1.0" }
 snowbridge-system-runtime-api = { version = "0.1.0", default-features = false }
-sp-api = { version = "27.0.1", default-features = false }
+sp-api = { version = "27.0.0", default-features = false }
 sp-application-crypto = { version = "31.0.0", default-features = false }
 sp-arithmetic = { version = "24.0.0", default-features = false }
 sp-block-builder = { version = "27.0.0", default-features = false }
 sp-consensus-aura = { version = "0.33.0", default-features = false }
 sp-core = { version = "29.0.0", default-features = false }
->>>>>>> 40ca0730
 sp-debug-derive = { version = "14.0.0", default-features = false }
-sp-genesis-builder = { version = "0.12.0", default-features = false }
-sp-inherents = { version = "31.0.0", default-features = false }
-sp-io = { version = "35.0.0", default-features = false }
-sp-keyring = { version = "36.0.0" }
-sp-npos-elections = { version = "31.0.0", default-features = false }
-sp-offchain = { version = "31.0.0", default-features = false }
-sp-runtime = { version = "36.0.0", default-features = false }
-sp-session = { version = "32.0.0", default-features = false }
-sp-staking = { version = "31.0.0", default-features = false }
+sp-genesis-builder = { version = "0.8.0", default-features = false }
+sp-inherents = { version = "27.0.0", default-features = false }
+sp-io = { version = "31.0.0", default-features = false }
+sp-keyring = { version = "32.0.0" }
+sp-npos-elections = { version = "27.0.0", default-features = false }
+sp-offchain = { version = "27.0.0", default-features = false }
+sp-runtime = { version = "32.0.0", default-features = false }
+sp-session = { version = "28.0.0", default-features = false }
+sp-staking = { version = "27.0.0", default-features = false }
 sp-std = { version = "14.0.0", default-features = false }
-sp-storage = { version = "21.0.0", default-features = false }
-sp-tracing = { version = "17.0.0", default-features = false }
-sp-transaction-pool = { version = "31.0.0", default-features = false }
-sp-trie = { version = "34.0.0" }
-sp-version = { version = "34.0.0", default-features = false }
-sp-weights = { version = "31.0.0", default-features = false }
+sp-storage = { version = "20.0.0", default-features = false }
+sp-tracing = { version = "16.0.0", default-features = false }
+sp-transaction-pool = { version = "27.0.0", default-features = false }
+sp-trie = { version = "30.0.0" }
+sp-version = { version = "30.0.0", default-features = false }
+sp-weights = { version = "28.0.0", default-features = false }
 static_assertions = { version = "1.1.0" }
-<<<<<<< HEAD
-substrate-wasm-builder = { version = "22.0.0" }
-system-parachains-constants = { path = "system-parachains/constants", default-features = false }
-tokio = { version = "1.36.0" }
-xcm = { version = "12.0.0", default-features = false, package = "staging-xcm" }
-xcm-builder = { version = "12.0.0", default-features = false, package = "staging-xcm-builder" }
-xcm-emulator = { version = "0.10.0" }
-xcm-executor = { version = "12.0.0", default-features = false, package = "staging-xcm-executor" }
-=======
-substrate-wasm-builder = { version = "18.0.1" }
+substrate-wasm-builder = { version = "18.0.0" }
 system-parachains-constants = { path = "system-parachains/constants", default-features = false }
 tokio = { version = "1.36.0" }
 xcm = { version = "8.0.1", default-features = false, package = "staging-xcm" }
-xcm-builder = { version = "8.0.2", default-features = false, package = "staging-xcm-builder" }
+xcm-builder = { version = "8.0.1", default-features = false, package = "staging-xcm-builder" }
 xcm-emulator = { version = "0.6.0" }
 xcm-executor = { version = "8.0.1", default-features = false, package = "staging-xcm-executor" }
 anyhow = { version = "1.0.82" }
 subxt = { version = "0.35.0", default-features = false }
 tracing-subscriber = { version = "0.3.18" }
 zombienet-sdk = { version = "0.2" }
->>>>>>> 40ca0730
 
 [workspace]
 resolver = "2"
